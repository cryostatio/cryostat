--- conflicted
+++ resolved
@@ -20,11 +20,7 @@
         -Dcom.sun.management.jmxremote.authenticate=false
         -Dcom.sun.management.jmxremote.ssl=false
         -Dcom.sun.management.jmxremote.local.only=false
-<<<<<<< HEAD
-      QUAKRUS_HTTP_HOST: 0.0.0.0
-=======
       QUARKUS_HTTP_HOST: 0.0.0.0
->>>>>>> 78f5169e
       QUARKUS_HTTP_PORT: 10010
       ORG_ACME_CRYOSTATSERVICE_ENABLED: "false"
       CRYOSTAT_AGENT_APP_NAME: quarkus-cryostat-agent
