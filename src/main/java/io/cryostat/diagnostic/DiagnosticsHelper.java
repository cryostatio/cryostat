/*
 * Copyright The Cryostat Authors.
 *
 * Licensed under the Apache License, Version 2.0 (the "License");
 * you may not use this file except in compliance with the License.
 * You may obtain a copy of the License at
 *
 * http://www.apache.org/licenses/LICENSE-2.0
 *
 * Unless required by applicable law or agreed to in writing, software
 * distributed under the License is distributed on an "AS IS" BASIS,
 * WITHOUT WARRANTIES OR CONDITIONS OF ANY KIND, either express or implied.
 * See the License for the specific language governing permissions and
 * limitations under the License.
 */
package io.cryostat.diagnostic;

import java.io.InputStream;
import java.nio.charset.StandardCharsets;
import java.util.List;
import java.util.Map;
import java.util.Objects;
import java.util.UUID;

import io.cryostat.ConfigProperties;
import io.cryostat.Producers;
import io.cryostat.StorageBuckets;
import io.cryostat.diagnostic.Diagnostics.HeapDump;
import io.cryostat.diagnostic.Diagnostics.ThreadDump;
import io.cryostat.libcryostat.sys.Clock;
import io.cryostat.targets.Target;
import io.cryostat.targets.TargetConnectionManager;
import io.cryostat.ws.MessagingServer;
import io.cryostat.ws.Notification;

import io.quarkus.runtime.StartupEvent;
import io.smallrye.common.annotation.Identifier;
import io.vertx.mutiny.core.eventbus.EventBus;
import jakarta.enterprise.context.ApplicationScoped;
import jakarta.enterprise.event.Observes;
import jakarta.inject.Inject;
import jakarta.ws.rs.BadRequestException;
import jakarta.ws.rs.core.MediaType;
import org.apache.commons.codec.binary.Base64;
import org.apache.commons.lang3.StringUtils;
import org.apache.commons.lang3.tuple.Pair;
import org.eclipse.microprofile.config.inject.ConfigProperty;
import org.jboss.logging.Logger;
import org.jboss.resteasy.reactive.multipart.FileUpload;
import software.amazon.awssdk.core.sync.RequestBody;
import software.amazon.awssdk.services.s3.S3Client;
import software.amazon.awssdk.services.s3.model.DeleteObjectRequest;
import software.amazon.awssdk.services.s3.model.GetObjectRequest;
import software.amazon.awssdk.services.s3.model.HeadObjectRequest;
import software.amazon.awssdk.services.s3.model.ListObjectsV2Request;
import software.amazon.awssdk.services.s3.model.NoSuchKeyException;
import software.amazon.awssdk.services.s3.model.PutObjectRequest;
import software.amazon.awssdk.services.s3.model.S3Object;

@ApplicationScoped
public class DiagnosticsHelper {

<<<<<<< HEAD
    @ConfigProperty(name = ConfigProperties.AWS_BUCKET_NAME_HEAP_DUMPS)
    String heapDumpBucket;
=======
    static final String THREAD_DUMP_DELETED = "ThreadDumpDeleted";
    static final String THREAD_DUMP_REQUESTED = "ThreadDumpRequested";
    static final String DUMP_THREADS = "threadPrint";
    static final String DUMP_THREADS_TO_FIlE = "threadDumpToFile";
    private static final String DIAGNOSTIC_BEAN_NAME = "com.sun.management:type=DiagnosticCommand";
>>>>>>> bca429f5

    @ConfigProperty(name = ConfigProperties.AWS_BUCKET_NAME_THREAD_DUMPS)
    String bucket;

    @Inject
    @Identifier(Producers.BASE64_URL)
    Base64 base64Url;

    @Inject S3Client storage;
    @Inject Logger log;
    @Inject Clock clock;

<<<<<<< HEAD
    static final String DUMP_THREADS = "threadPrint";
    static final String DUMP_THREADS_TO_FIlE = "threadDumpToFile";
    private static final String DIAGNOSTIC_BEAN_NAME = "com.sun.management:type=DiagnosticCommand";
    static final String THREAD_DUMP_REQUESTED = "ThreadDumpRequested";
    static final String THREAD_DUMP_DELETED = "ThreadDumpDeleted";

    private static final String DUMP_HEAP = "dumpHeap";
    private static final String HOTSPOT_DIAGNOSTIC_BEAN_NAME =
            "com.sun.management:type=HotSpotDiagnostic";
    static final String HEAP_DUMP_REQUESTED = "HeapDumpRequested";
    static final String HEAP_DUMP_DELETED = "HeapDumpDeleted";
    static final String HEAP_DUMP_UPLOADED = "HeapDumpUploaded";

=======
>>>>>>> bca429f5
    @Inject EventBus bus;
    @Inject TargetConnectionManager targetConnectionManager;
    @Inject StorageBuckets buckets;

    void onStart(@Observes StartupEvent evt) {
        log.tracev("Creating heap dump bucket: {0}", heapDumpBucket);
        buckets.createIfNecessary(heapDumpBucket);
        log.tracev("Creating thread dump bucket: {0}", bucket);
        buckets.createIfNecessary(bucket);
    }

    public void dumpHeap(Target target) {
        log.warnv("Heap Dump request received for Target: {0}", target.id);
        Object[] params = new Object[2];
        String[] signature = new String[] {String.class.getName(), boolean.class.getName()};
        params[0] = target.alias;
        params[1] = false;
        // Heap Dump Retrieval is handled by a separate endpoint
        targetConnectionManager.executeConnectedTask(
                target,
                conn -> {
                    return conn.invokeMBeanOperation(
                            HOTSPOT_DIAGNOSTIC_BEAN_NAME, DUMP_HEAP, params, signature, Void.class);
                });
    }

    public String generateFileName(String jvmId, String uuid, String extension) {
        Target t = Target.getTargetByJvmId(jvmId).get();
        if (Objects.isNull(t)) {
            log.errorv("jvmId {0} failed to resolve to target. Defaulting to uuid.", jvmId);
            return uuid;
        }
        return t.alias + "_" + uuid + extension;
    }

    public void deleteHeapDump(String heapDumpID, Target target)
            throws BadRequestException, NoSuchKeyException {
        String jvmId = target.jvmId;
        String key = storageKey(jvmId, heapDumpID);
        storage.headObject(HeadObjectRequest.builder().bucket(heapDumpBucket).key(key).build());
        storage.deleteObject(DeleteObjectRequest.builder().bucket(heapDumpBucket).key(key).build());
    }

    public List<HeapDump> getHeapDumps(Target target) {
        return listHeapDumps(target).stream()
                .map(
                        item -> {
                            try {
                                return convertHeapDump(item);
                            } catch (Exception e) {
                                log.error(e);
                                return null;
                            }
                        })
                .filter(Objects::nonNull)
                .toList();
    }

    public ThreadDump dumpThreads(Target target, String format) {
        if (!(format.equals(DUMP_THREADS) || format.equals(DUMP_THREADS_TO_FIlE))) {
            throw new IllegalArgumentException();
        }
        log.tracev(
                "Thread Dump request received for Target: {0} with format: {1}", target.id, format);
        final Object[] params = new Object[1];
        final String[] signature = new String[] {String[].class.getName()};
        return targetConnectionManager.executeConnectedTask(
                target,
                conn ->
                        addThreadDump(
                                target,
                                conn.invokeMBeanOperation(
                                        DIAGNOSTIC_BEAN_NAME,
                                        format,
                                        params,
                                        signature,
                                        String.class)));
    }

    public void deleteThreadDump(Target target, String threadDumpId) {
        if (Objects.isNull(target.jvmId)) {
            log.errorv("TargetId {0} failed to resolve to a jvmId", target.id);
            throw new IllegalArgumentException();
        } else {
<<<<<<< HEAD
            String key = storageKey(target.jvmId, threadDumpID);
=======
            String key = threadDumpKey(target.jvmId, threadDumpId);
>>>>>>> bca429f5
            storage.headObject(HeadObjectRequest.builder().bucket(bucket).key(key).build());
            storage.deleteObject(DeleteObjectRequest.builder().bucket(bucket).key(key).build());
            var event =
                    new ThreadDumpEvent(
                            EventCategory.DELETED,
                            ThreadDumpEvent.Payload.of(target, threadDumpId));
            bus.publish(
                    MessagingServer.class.getName(),
                    new Notification(event.category().category(), event.payload()));
        }
    }

    public List<ThreadDump> getThreadDumps(Target target) {
        return listThreadDumps(target).stream()
                .map(
                        item -> {
                            try {
                                return convertObject(item);
                            } catch (Exception e) {
                                log.error(e);
                                return null;
                            }
                        })
                .filter(Objects::nonNull)
                .toList();
    }

    private HeapDump convertHeapDump(S3Object object) throws Exception {
        String jvmId = object.key().split("/")[0];
        String uuid = object.key().split("/")[1];
        return new HeapDump(
                jvmId,
                heapDumpDownloadUrl(jvmId, uuid),
                uuid,
                object.lastModified().toEpochMilli());
    }

    private ThreadDump convertObject(S3Object object) throws Exception {
        String jvmId = object.key().split("/")[0];
        String uuid = object.key().split("/")[1];
        return new ThreadDump(
                jvmId,
                downloadUrl(jvmId, uuid),
                uuid,
                object.lastModified().toEpochMilli(),
                object.size());
    }

    public ThreadDump addThreadDump(Target target, String content) {
        String uuid = UUID.randomUUID().toString();
        log.tracev(
                "Putting Thread dump into storage with key: {0}", storageKey(target.jvmId, uuid));
        var req =
                PutObjectRequest.builder()
                        .bucket(bucket)
                        .key(storageKey(target.jvmId, uuid))
                        .contentType(MediaType.TEXT_PLAIN)
                        .build();
        storage.putObject(req, RequestBody.fromString(content));
        return new ThreadDump(
                target.jvmId,
                downloadUrl(target.jvmId, uuid),
                uuid,
                clock.now().getEpochSecond(),
                content.length());
    }

    public HeapDump addHeapDump(Target target, FileUpload heapDump) {
        String filename = heapDump.fileName().strip();
        if (StringUtils.isBlank(filename)) {
            throw new BadRequestException();
        }
        if (!filename.endsWith(".hprof")) {
            filename = filename + ".hprof";
        }
        log.warnv(
                "Putting Heap dump into storage with key: {0}", storageKey(target.jvmId, filename));
        var reqBuilder =
                PutObjectRequest.builder()
                        .bucket(heapDumpBucket)
                        .key(storageKey(target.jvmId, filename))
                        .contentType(MediaType.TEXT_PLAIN);

        storage.putObject(reqBuilder.build(), RequestBody.fromFile(heapDump.filePath()));
        var dump =
                new HeapDump(
                        target.jvmId,
                        heapDumpDownloadUrl(target.jvmId, filename),
                        filename,
                        clock.now().getEpochSecond());
        bus.publish(
                MessagingServer.class.getName(),
                new Notification(
                        HEAP_DUMP_UPLOADED, Map.of("targetId", target.id, "filename", filename)));
        return dump;
    }

    public String downloadUrl(String jvmId, String filename) {
        return String.format(
                "/api/beta/diagnostics/threaddump/download/%s", encodedKey(jvmId, filename));
    }

    public String heapDumpDownloadUrl(String jvmId, String filename) {
        return String.format(
                "/api/beta/diagnostics/heapdump/download/%s", encodedKey(jvmId, filename));
    }

    public String encodedKey(String jvmId, String uuid) {
        Objects.requireNonNull(jvmId);
        Objects.requireNonNull(uuid);
        return base64Url.encodeAsString((storageKey(jvmId, uuid)).getBytes(StandardCharsets.UTF_8));
    }

    public String storageKey(String jvmId, String uuid) {
        return (jvmId + "/" + uuid).strip();
    }

    public String storageKey(Pair<String, String> pair) {
        return storageKey(pair.getKey(), pair.getValue());
    }

    public InputStream getThreadDumpStream(String jvmId, String threadDumpID) {
        return getThreadDumpStream(encodedKey(jvmId, threadDumpID));
    }

    public InputStream getThreadDumpStream(String encodedKey) {
        Pair<String, String> decodedKey = decodedKey(encodedKey);
        var key = storageKey(decodedKey);
        GetObjectRequest getRequest = GetObjectRequest.builder().bucket(bucket).key(key).build();
        return storage.getObject(getRequest);
    }

    public InputStream getHeapDumpStream(String jvmId, String threadDumpID) {
        return getHeapDumpStream(encodedKey(jvmId, threadDumpID));
    }

    public InputStream getHeapDumpStream(String encodedKey) {
        Pair<String, String> decodedKey = decodedKey(encodedKey);
        var key = storageKey(decodedKey);

        GetObjectRequest getRequest =
                GetObjectRequest.builder().bucket(heapDumpBucket).key(key).build();
        return storage.getObject(getRequest);
    }

    public Pair<String, String> decodedKey(String encodedKey) {
        String key = new String(base64Url.decode(encodedKey), StandardCharsets.UTF_8);
        String[] parts = key.split("/");
        if (parts.length != 2) {
            throw new IllegalArgumentException();
        }
        return Pair.of(parts[0], parts[1]);
    }

    public List<S3Object> listThreadDumps(Target target) {
        String jvmId = target.jvmId;
        if (Objects.isNull(jvmId)) {
            throw new IllegalArgumentException();
        }
        var req = ListObjectsV2Request.builder().bucket(bucket).prefix(jvmId).build();
        return storage.listObjectsV2(req).contents();
    }

<<<<<<< HEAD
    public List<S3Object> listHeapDumps(Target target) {
        var builder = ListObjectsV2Request.builder().bucket(heapDumpBucket);
        String jvmId = target.jvmId;
        if (Objects.isNull(jvmId)) {
            throw new IllegalArgumentException();
        }
        if (StringUtils.isNotBlank(jvmId)) {
            builder = builder.prefix(jvmId);
        }
        return storage.listObjectsV2(builder.build()).contents();
=======
    public enum EventCategory {
        // ThreadDumpSuccess ("CREATED") events are emitted by LongRunningRequestGenerator
        DELETED(THREAD_DUMP_DELETED),
        ;

        private final String category;

        private EventCategory(String category) {
            this.category = category;
        }

        public String category() {
            return category;
        }
    }

    public record ThreadDumpEvent(EventCategory category, Payload payload) {
        public ThreadDumpEvent {
            Objects.requireNonNull(category);
            Objects.requireNonNull(payload);
        }

        public record Payload(String jvmId, String threadDumpId) {
            public Payload {
                Objects.requireNonNull(jvmId);
                Objects.requireNonNull(threadDumpId);
            }

            public static Payload of(Target target, String threadDumpId) {
                return new Payload(target.jvmId, threadDumpId);
            }
        }
>>>>>>> bca429f5
    }
}<|MERGE_RESOLUTION|>--- conflicted
+++ resolved
@@ -60,19 +60,23 @@
 @ApplicationScoped
 public class DiagnosticsHelper {
 
-<<<<<<< HEAD
-    @ConfigProperty(name = ConfigProperties.AWS_BUCKET_NAME_HEAP_DUMPS)
-    String heapDumpBucket;
-=======
     static final String THREAD_DUMP_DELETED = "ThreadDumpDeleted";
     static final String THREAD_DUMP_REQUESTED = "ThreadDumpRequested";
     static final String DUMP_THREADS = "threadPrint";
     static final String DUMP_THREADS_TO_FIlE = "threadDumpToFile";
+    static final String DUMP_HEAP = "dumpHeap";
+    static final String HEAP_DUMP_REQUESTED = "HeapDumpRequested";
+    static final String HEAP_DUMP_DELETED = "HeapDumpDeleted";
+    static final String HEAP_DUMP_UPLOADED = "HeapDumpUploaded";
     private static final String DIAGNOSTIC_BEAN_NAME = "com.sun.management:type=DiagnosticCommand";
->>>>>>> bca429f5
+    private static final String HOTSPOT_DIAGNOSTIC_BEAN_NAME =
+            "com.sun.management:type=HotSpotDiagnostic";
 
     @ConfigProperty(name = ConfigProperties.AWS_BUCKET_NAME_THREAD_DUMPS)
     String bucket;
+
+    @ConfigProperty(name = ConfigProperties.AWS_BUCKET_NAME_HEAP_DUMPS)
+    String heapDumpBucket;
 
     @Inject
     @Identifier(Producers.BASE64_URL)
@@ -82,22 +86,6 @@
     @Inject Logger log;
     @Inject Clock clock;
 
-<<<<<<< HEAD
-    static final String DUMP_THREADS = "threadPrint";
-    static final String DUMP_THREADS_TO_FIlE = "threadDumpToFile";
-    private static final String DIAGNOSTIC_BEAN_NAME = "com.sun.management:type=DiagnosticCommand";
-    static final String THREAD_DUMP_REQUESTED = "ThreadDumpRequested";
-    static final String THREAD_DUMP_DELETED = "ThreadDumpDeleted";
-
-    private static final String DUMP_HEAP = "dumpHeap";
-    private static final String HOTSPOT_DIAGNOSTIC_BEAN_NAME =
-            "com.sun.management:type=HotSpotDiagnostic";
-    static final String HEAP_DUMP_REQUESTED = "HeapDumpRequested";
-    static final String HEAP_DUMP_DELETED = "HeapDumpDeleted";
-    static final String HEAP_DUMP_UPLOADED = "HeapDumpUploaded";
-
-=======
->>>>>>> bca429f5
     @Inject EventBus bus;
     @Inject TargetConnectionManager targetConnectionManager;
     @Inject StorageBuckets buckets;
@@ -182,11 +170,7 @@
             log.errorv("TargetId {0} failed to resolve to a jvmId", target.id);
             throw new IllegalArgumentException();
         } else {
-<<<<<<< HEAD
-            String key = storageKey(target.jvmId, threadDumpID);
-=======
-            String key = threadDumpKey(target.jvmId, threadDumpId);
->>>>>>> bca429f5
+            String key = storageKey(target.jvmId, threadDumpId);
             storage.headObject(HeadObjectRequest.builder().bucket(bucket).key(key).build());
             storage.deleteObject(DeleteObjectRequest.builder().bucket(bucket).key(key).build());
             var event =
@@ -350,7 +334,6 @@
         return storage.listObjectsV2(req).contents();
     }
 
-<<<<<<< HEAD
     public List<S3Object> listHeapDumps(Target target) {
         var builder = ListObjectsV2Request.builder().bucket(heapDumpBucket);
         String jvmId = target.jvmId;
@@ -361,7 +344,8 @@
             builder = builder.prefix(jvmId);
         }
         return storage.listObjectsV2(builder.build()).contents();
-=======
+    }
+
     public enum EventCategory {
         // ThreadDumpSuccess ("CREATED") events are emitted by LongRunningRequestGenerator
         DELETED(THREAD_DUMP_DELETED),
@@ -394,6 +378,5 @@
                 return new Payload(target.jvmId, threadDumpId);
             }
         }
->>>>>>> bca429f5
     }
 }