/*
 * Copyright The Cryostat Authors.
 *
 * Licensed under the Apache License, Version 2.0 (the "License");
 * you may not use this file except in compliance with the License.
 * You may obtain a copy of the License at
 *
 * http://www.apache.org/licenses/LICENSE-2.0
 *
 * Unless required by applicable law or agreed to in writing, software
 * distributed under the License is distributed on an "AS IS" BASIS,
 * WITHOUT WARRANTIES OR CONDITIONS OF ANY KIND, either express or implied.
 * See the License for the specific language governing permissions and
 * limitations under the License.
 */
package io.cryostat.diagnostic;

import java.io.InputStream;
import java.nio.charset.StandardCharsets;
import java.util.List;
import java.util.Map;
import java.util.Objects;
import java.util.UUID;

import io.cryostat.ConfigProperties;
import io.cryostat.Producers;
import io.cryostat.StorageBuckets;
import io.cryostat.diagnostic.Diagnostics.HeapDump;
import io.cryostat.diagnostic.Diagnostics.ThreadDump;
import io.cryostat.libcryostat.sys.Clock;
<<<<<<< HEAD
import io.cryostat.recordings.ActiveRecordings.Metadata;
import io.cryostat.recordings.ArchivedRecordingMetadataService.StorageMode;
=======
>>>>>>> 18a957d1
import io.cryostat.targets.Target;
import io.cryostat.targets.TargetConnectionManager;
import io.cryostat.ws.MessagingServer;
import io.cryostat.ws.Notification;

import io.quarkus.runtime.StartupEvent;
import io.smallrye.common.annotation.Identifier;
import io.vertx.mutiny.core.eventbus.EventBus;
import jakarta.enterprise.context.ApplicationScoped;
import jakarta.enterprise.event.Observes;
import jakarta.inject.Inject;
import jakarta.ws.rs.BadRequestException;
import jakarta.ws.rs.core.MediaType;
import org.apache.commons.codec.binary.Base64;
import org.apache.commons.lang3.StringUtils;
import org.apache.commons.lang3.tuple.Pair;
import org.eclipse.microprofile.config.inject.ConfigProperty;
import org.jboss.logging.Logger;
import org.jboss.resteasy.reactive.multipart.FileUpload;
import software.amazon.awssdk.core.sync.RequestBody;
import software.amazon.awssdk.services.s3.S3Client;
import software.amazon.awssdk.services.s3.model.DeleteObjectRequest;
import software.amazon.awssdk.services.s3.model.GetObjectRequest;
import software.amazon.awssdk.services.s3.model.HeadObjectRequest;
import software.amazon.awssdk.services.s3.model.ListObjectsV2Request;
import software.amazon.awssdk.services.s3.model.NoSuchKeyException;
import software.amazon.awssdk.services.s3.model.PutObjectRequest;
import software.amazon.awssdk.services.s3.model.S3Object;

@ApplicationScoped
public class DiagnosticsHelper {

    @ConfigProperty(name = ConfigProperties.AWS_BUCKET_NAME_HEAP_DUMPS)
    String heapDumpBucket;

    @ConfigProperty(name = ConfigProperties.AWS_BUCKET_NAME_THREAD_DUMPS)
    String bucket;

    @Inject
    @Identifier(Producers.BASE64_URL)
    Base64 base64Url;

    @Inject S3Client storage;
    @Inject Logger log;
    @Inject Clock clock;

<<<<<<< HEAD
    @Inject Instance<BucketedThreadDumpsMetadataService> metadataService;
    @Inject Instance<BucketedHeapDumpsMetadataService> heapDumpsMetadataService;

    private static final String DUMP_HEAP = "dumpHeap";
    private static final String HOTSPOT_DIAGNOSTIC_BEAN_NAME =
            "com.sun.management:type=HotSpotDiagnostic";
    static final String HEAP_DUMP_REQUESTED = "HeapDumpRequested";
    static final String HEAP_DUMP_DELETED = "HeapDumpDeleted";
    static final String HEAP_DUMP_UPLOADED = "HeapDumpUploaded";
=======
>>>>>>> 18a957d1
    private static final String DUMP_THREADS = "threadPrint";
    private static final String DUMP_THREADS_TO_FIlE = "threadDumpToFile";
    private static final String DIAGNOSTIC_BEAN_NAME = "com.sun.management:type=DiagnosticCommand";
    static final String THREAD_DUMP_REQUESTED = "ThreadDumpRequested";
    static final String THREAD_DUMP_DELETED = "ThreadDumpDeleted";

    @Inject EventBus bus;
    @Inject TargetConnectionManager targetConnectionManager;
    @Inject StorageBuckets buckets;

    void onStart(@Observes StartupEvent evt) {
        log.tracev("Creating heap dump bucket: {0}", heapDumpBucket);
        buckets.createIfNecessary(heapDumpBucket);
        log.tracev("Creating thread dump bucket: {0}", bucket);
        buckets.createIfNecessary(bucket);
    }

    public void dumpHeap(long targetId) {
        log.warnv("Heap Dump request received for Target: {0}", targetId);
        Object[] params = new Object[2];
        String[] signature = new String[] {String.class.getName(), boolean.class.getName()};
        params[0] =
                generateFileName(
                        Target.getTargetById(targetId).jvmId,
                        UUID.randomUUID().toString(),
                        ".hprof");
        params[1] = false;
        log.warnv("Generated filename: {0}", params[1]);
        // Heap Dump Retrieval is handled by a separate endpoint
        targetConnectionManager.executeConnectedTask(
                Target.getTargetById(targetId),
                conn ->
                        conn.invokeMBeanOperation(
                                HOTSPOT_DIAGNOSTIC_BEAN_NAME,
                                DUMP_HEAP,
                                params,
                                signature,
                                String.class));
    }

    public String generateFileName(String jvmId, String uuid, String extension) {
        Target t = Target.getTargetByJvmId(jvmId).get();
        if (Objects.isNull(t)) {
            log.errorv("jvmId {0} failed to resolve to target. Defaulting to uuid.", jvmId);
            return uuid;
        }
        return t.alias + "_" + uuid + extension;
    }

    public void deleteHeapDump(String heapDumpID, long targetId)
            throws BadRequestException, NoSuchKeyException {
        String jvmId = Target.getTargetById(targetId).jvmId;
        String key = heapDumpKey(jvmId, heapDumpID);
        storage.headObject(HeadObjectRequest.builder().bucket(heapDumpBucket).key(key).build());
        storage.deleteObject(DeleteObjectRequest.builder().bucket(heapDumpBucket).key(key).build());
    }

    public List<HeapDump> getHeapDumps(long targetId) {
        return listHeapDumps(targetId).stream()
                .map(
                        item -> {
                            try {
                                return convertHeapDump(item);
                            } catch (Exception e) {
                                log.error(e);
                                return null;
                            }
                        })
                .filter(Objects::nonNull)
                .toList();
    }

    public ThreadDump dumpThreads(String format, long targetId) {
        if (!(format.equals(DUMP_THREADS) || format.equals(DUMP_THREADS_TO_FIlE))) {
            throw new BadRequestException();
        }
        log.tracev(
                "Thread Dump request received for Target: {0} with format: {1}", targetId, format);
        Object[] params = new Object[1];
        String[] signature = new String[] {String[].class.getName()};
        return targetConnectionManager.executeConnectedTask(
                Target.getTargetById(targetId),
                conn -> {
                    String content =
                            conn.invokeMBeanOperation(
                                    DIAGNOSTIC_BEAN_NAME, format, params, signature, String.class);
                    return addThreadDump(content, Target.getTargetById(targetId).jvmId);
                });
    }

    public void deleteThreadDump(String threadDumpID, long targetId)
            throws BadRequestException, NoSuchKeyException {
        String jvmId = Target.getTargetById(targetId).jvmId;
        String key = threadDumpKey(jvmId, threadDumpID);
        if (Objects.isNull(jvmId)) {
            log.errorv("TargetId {0} failed to resolve to a jvmId", targetId);
            throw new BadRequestException();
        } else {
            storage.headObject(HeadObjectRequest.builder().bucket(bucket).key(key).build());
            storage.deleteObject(DeleteObjectRequest.builder().bucket(bucket).key(key).build());
        }
    }

    public List<ThreadDump> getThreadDumps(long targetId) {
        return listThreadDumps(targetId).stream()
                .map(
                        item -> {
                            try {
                                return convertObject(item);
                            } catch (Exception e) {
                                log.error(e);
                                return null;
                            }
                        })
                .filter(Objects::nonNull)
                .toList();
    }

    private HeapDump convertHeapDump(S3Object object) throws Exception {
        String jvmId = object.key().split("/")[0];
        String uuid = object.key().split("/")[1];
        return new HeapDump(
                jvmId,
                heapDumpDownloadUrl(jvmId, uuid),
                uuid,
                object.lastModified().toEpochMilli());
    }

    private ThreadDump convertObject(S3Object object) throws Exception {
        String jvmId = object.key().split("/")[0];
        String uuid = object.key().split("/")[1];
        return new ThreadDump(
                jvmId,
                downloadUrl(jvmId, uuid),
                uuid,
                object.lastModified().toEpochMilli(),
                object.size());
    }

    public ThreadDump addThreadDump(String content, String jvmId) {
        String uuid = UUID.randomUUID().toString();
        log.tracev("Putting Thread dump into storage with key: {0}", threadDumpKey(jvmId, uuid));
        var reqBuilder =
                PutObjectRequest.builder()
                        .bucket(bucket)
                        .key(threadDumpKey(jvmId, uuid))
                        .contentType(MediaType.TEXT_PLAIN);
        storage.putObject(reqBuilder.build(), RequestBody.fromString(content));
        return new ThreadDump(
                jvmId,
                downloadUrl(jvmId, uuid),
                uuid,
                clock.now().getEpochSecond(),
                content.length());
    }

    public HeapDump addHeapDump(String jvmId, FileUpload heapDump, Metadata metadata) {
        String filename = heapDump.fileName().strip();
        if (StringUtils.isBlank(filename)) {
            throw new BadRequestException();
        }
        if (!filename.endsWith(".hprof")) {
            filename = filename + ".hprof";
        }
        log.warnv("Putting Heap dump into storage with key: {0}", heapDumpKey(jvmId, filename));
        var reqBuilder =
                PutObjectRequest.builder()
                        .bucket(heapDumpBucket)
                        .key(heapDumpKey(jvmId, filename))
                        // FIXME: Is this correct?
                        .contentType(MediaType.TEXT_PLAIN);
        switch (storageMode(storageMode)) {
            case StorageMode.TAGGING:
                // TODO: label support
                /*reqBuilder =
                reqBuilder.tagging(createMetadataTagging(new Metadata(labels)));*/
                break;
            case StorageMode.METADATA:
                break;
            case StorageMode.BUCKET:
                try {
                    heapDumpsMetadataService
                            .get()
                            .create(
                                    heapDumpKey(jvmId, filename),
                                    new HeapDump(
                                            jvmId,
                                            heapDumpDownloadUrl(jvmId, filename),
                                            filename,
                                            clock.now().getEpochSecond()));
                    break;
                } catch (IOException ioe) {
                    log.warnv("Exception thrown while adding thread dump to storage: {0}", ioe);
                }
            default:
                throw new IllegalStateException();
        }
        storage.putObject(reqBuilder.build(), RequestBody.fromFile(heapDump.filePath()));
        var dump =
                new HeapDump(
                        jvmId,
                        heapDumpDownloadUrl(jvmId, filename),
                        filename,
                        clock.now().getEpochSecond());
        var target = Target.getTargetByJvmId(jvmId);
        bus.publish(
                MessagingServer.class.getName(),
                new Notification(
                        HEAP_DUMP_UPLOADED,
                        Map.of("targetId", target.get().id, "filename", filename)));
        return dump;
    }

    public String downloadUrl(String jvmId, String filename) {
        return String.format(
                "/api/beta/diagnostics/threaddump/download/%s", encodedKey(jvmId, filename));
    }

    public String heapDumpDownloadUrl(String jvmId, String filename) {
        return String.format(
                "/api/beta/diagnostics/heapdump/download/%s", encodedKey(jvmId, filename));
    }

    /*                                     */
    /*         */

    public String encodedKey(String jvmId, String uuid) {
        Objects.requireNonNull(jvmId);
        Objects.requireNonNull(uuid);
        return base64Url.encodeAsString(
                (threadDumpKey(jvmId, uuid)).getBytes(StandardCharsets.UTF_8));
    }

    public String threadDumpKey(String jvmId, String uuid) {
        return (jvmId + "/" + uuid).strip();
    }

    public String threadDumpKey(Pair<String, String> pair) {
        return threadDumpKey(pair.getKey(), pair.getValue());
    }

    public InputStream getThreadDumpStream(String jvmId, String threadDumpID) {
        return getThreadDumpStream(encodedKey(jvmId, threadDumpID));
    }

    public InputStream getThreadDumpStream(String encodedKey) {
        Pair<String, String> decodedKey = decodedKey(encodedKey);
        var key = threadDumpKey(decodedKey);

        GetObjectRequest getRequest = GetObjectRequest.builder().bucket(bucket).key(key).build();
        return storage.getObject(getRequest);
    }

    public String heapDumpKey(String jvmId, String uuid) {
        return (jvmId + "/" + uuid).strip();
    }

    public String heapDumpKey(Pair<String, String> pair) {
        return heapDumpKey(pair.getKey(), pair.getValue());
    }

    public InputStream getHeapDumpStream(String jvmId, String threadDumpID) {
        return getHeapDumpStream(encodedKey(jvmId, threadDumpID));
    }

    public InputStream getHeapDumpStream(String encodedKey) {
        Pair<String, String> decodedKey = decodedKey(encodedKey);
        var key = heapDumpKey(decodedKey);

        GetObjectRequest getRequest =
                GetObjectRequest.builder().bucket(heapDumpBucket).key(key).build();
        return storage.getObject(getRequest);
    }

    public Pair<String, String> decodedKey(String encodedKey) {
        String key = new String(base64Url.decode(encodedKey), StandardCharsets.UTF_8);
        String[] parts = key.split("/");
        if (parts.length != 2) {
            throw new IllegalArgumentException();
        }
        return Pair.of(parts[0], parts[1]);
    }

    public List<S3Object> listThreadDumps(long targetId) {
        var builder = ListObjectsV2Request.builder().bucket(bucket);
        String jvmId = Target.getTargetById(targetId).jvmId;
        if (Objects.isNull(jvmId)) {
            log.errorv("TargetId {0} failed to resolve to a jvmId", targetId);
        }
        if (StringUtils.isNotBlank(jvmId)) {
            builder = builder.prefix(jvmId);
        }
        return storage.listObjectsV2(builder.build()).contents();
    }
<<<<<<< HEAD

    public List<S3Object> listHeapDumps(long targetId) {
        var builder = ListObjectsV2Request.builder().bucket(heapDumpBucket);
        String jvmId = Target.getTargetById(targetId).jvmId;
        if (Objects.isNull(jvmId)) {
            log.errorv("TargetId {0} failed to resolve to a jvmId", targetId);
        }
        if (StringUtils.isNotBlank(jvmId)) {
            builder = builder.prefix(jvmId);
        }
        return storage.listObjectsV2(builder.build()).contents();
    }

    public static StorageMode storageMode(String name) {
        return Arrays.asList(StorageMode.values()).stream()
                .filter(s -> s.name().equalsIgnoreCase(name))
                .findFirst()
                .orElseThrow();
    }
=======
>>>>>>> 18a957d1
}<|MERGE_RESOLUTION|>--- conflicted
+++ resolved
@@ -28,11 +28,6 @@
 import io.cryostat.diagnostic.Diagnostics.HeapDump;
 import io.cryostat.diagnostic.Diagnostics.ThreadDump;
 import io.cryostat.libcryostat.sys.Clock;
-<<<<<<< HEAD
-import io.cryostat.recordings.ActiveRecordings.Metadata;
-import io.cryostat.recordings.ArchivedRecordingMetadataService.StorageMode;
-=======
->>>>>>> 18a957d1
 import io.cryostat.targets.Target;
 import io.cryostat.targets.TargetConnectionManager;
 import io.cryostat.ws.MessagingServer;
@@ -79,23 +74,18 @@
     @Inject Logger log;
     @Inject Clock clock;
 
-<<<<<<< HEAD
-    @Inject Instance<BucketedThreadDumpsMetadataService> metadataService;
-    @Inject Instance<BucketedHeapDumpsMetadataService> heapDumpsMetadataService;
-
+    private static final String DUMP_THREADS = "threadPrint";
+    private static final String DUMP_THREADS_TO_FIlE = "threadDumpToFile";
+    private static final String DIAGNOSTIC_BEAN_NAME = "com.sun.management:type=DiagnosticCommand";
+    static final String THREAD_DUMP_REQUESTED = "ThreadDumpRequested";
+    static final String THREAD_DUMP_DELETED = "ThreadDumpDeleted";
+    
     private static final String DUMP_HEAP = "dumpHeap";
     private static final String HOTSPOT_DIAGNOSTIC_BEAN_NAME =
             "com.sun.management:type=HotSpotDiagnostic";
     static final String HEAP_DUMP_REQUESTED = "HeapDumpRequested";
     static final String HEAP_DUMP_DELETED = "HeapDumpDeleted";
     static final String HEAP_DUMP_UPLOADED = "HeapDumpUploaded";
-=======
->>>>>>> 18a957d1
-    private static final String DUMP_THREADS = "threadPrint";
-    private static final String DUMP_THREADS_TO_FIlE = "threadDumpToFile";
-    private static final String DIAGNOSTIC_BEAN_NAME = "com.sun.management:type=DiagnosticCommand";
-    static final String THREAD_DUMP_REQUESTED = "ThreadDumpRequested";
-    static final String THREAD_DUMP_DELETED = "ThreadDumpDeleted";
 
     @Inject EventBus bus;
     @Inject TargetConnectionManager targetConnectionManager;
@@ -247,7 +237,7 @@
                 content.length());
     }
 
-    public HeapDump addHeapDump(String jvmId, FileUpload heapDump, Metadata metadata) {
+    public HeapDump addHeapDump(String jvmId, FileUpload heapDump) {
         String filename = heapDump.fileName().strip();
         if (StringUtils.isBlank(filename)) {
             throw new BadRequestException();
@@ -262,32 +252,7 @@
                         .key(heapDumpKey(jvmId, filename))
                         // FIXME: Is this correct?
                         .contentType(MediaType.TEXT_PLAIN);
-        switch (storageMode(storageMode)) {
-            case StorageMode.TAGGING:
-                // TODO: label support
-                /*reqBuilder =
-                reqBuilder.tagging(createMetadataTagging(new Metadata(labels)));*/
-                break;
-            case StorageMode.METADATA:
-                break;
-            case StorageMode.BUCKET:
-                try {
-                    heapDumpsMetadataService
-                            .get()
-                            .create(
-                                    heapDumpKey(jvmId, filename),
-                                    new HeapDump(
-                                            jvmId,
-                                            heapDumpDownloadUrl(jvmId, filename),
-                                            filename,
-                                            clock.now().getEpochSecond()));
-                    break;
-                } catch (IOException ioe) {
-                    log.warnv("Exception thrown while adding thread dump to storage: {0}", ioe);
-                }
-            default:
-                throw new IllegalStateException();
-        }
+
         storage.putObject(reqBuilder.build(), RequestBody.fromFile(heapDump.filePath()));
         var dump =
                 new HeapDump(
@@ -385,7 +350,6 @@
         }
         return storage.listObjectsV2(builder.build()).contents();
     }
-<<<<<<< HEAD
 
     public List<S3Object> listHeapDumps(long targetId) {
         var builder = ListObjectsV2Request.builder().bucket(heapDumpBucket);
@@ -398,13 +362,4 @@
         }
         return storage.listObjectsV2(builder.build()).contents();
     }
-
-    public static StorageMode storageMode(String name) {
-        return Arrays.asList(StorageMode.values()).stream()
-                .filter(s -> s.name().equalsIgnoreCase(name))
-                .findFirst()
-                .orElseThrow();
-    }
-=======
->>>>>>> 18a957d1
 }