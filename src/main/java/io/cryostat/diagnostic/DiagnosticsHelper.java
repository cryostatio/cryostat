/*
 * Copyright The Cryostat Authors.
 *
 * Licensed under the Apache License, Version 2.0 (the "License");
 * you may not use this file except in compliance with the License.
 * You may obtain a copy of the License at
 *
 * http://www.apache.org/licenses/LICENSE-2.0
 *
 * Unless required by applicable law or agreed to in writing, software
 * distributed under the License is distributed on an "AS IS" BASIS,
 * WITHOUT WARRANTIES OR CONDITIONS OF ANY KIND, either express or implied.
 * See the License for the specific language governing permissions and
 * limitations under the License.
 */
package io.cryostat.diagnostic;

import java.io.InputStream;
import java.nio.charset.StandardCharsets;
import java.util.List;
import java.util.Map;
import java.util.Objects;
import java.util.UUID;

import io.cryostat.ConfigProperties;
import io.cryostat.Producers;
import io.cryostat.StorageBuckets;
import io.cryostat.diagnostic.Diagnostics.HeapDump;
import io.cryostat.diagnostic.Diagnostics.ThreadDump;
import io.cryostat.libcryostat.sys.Clock;
import io.cryostat.targets.Target;
import io.cryostat.targets.TargetConnectionManager;
import io.cryostat.ws.MessagingServer;
import io.cryostat.ws.Notification;

import io.quarkus.runtime.StartupEvent;
import io.smallrye.common.annotation.Identifier;
import io.vertx.mutiny.core.eventbus.EventBus;
import jakarta.enterprise.context.ApplicationScoped;
import jakarta.enterprise.event.Observes;
import jakarta.inject.Inject;
import jakarta.ws.rs.core.MediaType;
import org.apache.commons.codec.binary.Base64;
import org.apache.commons.lang3.tuple.Pair;
import org.eclipse.microprofile.config.inject.ConfigProperty;
import org.jboss.logging.Logger;
import org.jboss.resteasy.reactive.multipart.FileUpload;
import software.amazon.awssdk.core.sync.RequestBody;
import software.amazon.awssdk.services.s3.S3Client;
import software.amazon.awssdk.services.s3.model.DeleteObjectRequest;
import software.amazon.awssdk.services.s3.model.GetObjectRequest;
import software.amazon.awssdk.services.s3.model.HeadObjectRequest;
import software.amazon.awssdk.services.s3.model.ListObjectsV2Request;
import software.amazon.awssdk.services.s3.model.PutObjectRequest;
import software.amazon.awssdk.services.s3.model.S3Object;

@ApplicationScoped
public class DiagnosticsHelper {

    @ConfigProperty(name = ConfigProperties.AWS_BUCKET_NAME_HEAP_DUMPS)
    String heapDumpBucket;

    @ConfigProperty(name = ConfigProperties.AWS_BUCKET_NAME_THREAD_DUMPS)
    String bucket;

    @Inject
    @Identifier(Producers.BASE64_URL)
    Base64 base64Url;

    @Inject S3Client storage;
    @Inject Logger log;
    @Inject Clock clock;

    static final String DUMP_THREADS = "threadPrint";
    static final String DUMP_THREADS_TO_FIlE = "threadDumpToFile";
    private static final String DIAGNOSTIC_BEAN_NAME = "com.sun.management:type=DiagnosticCommand";
    static final String THREAD_DUMP_REQUESTED = "ThreadDumpRequested";
    static final String THREAD_DUMP_DELETED = "ThreadDumpDeleted";

    private static final String DUMP_HEAP = "dumpHeap";
    private static final String HOTSPOT_DIAGNOSTIC_BEAN_NAME =
            "com.sun.management:type=HotSpotDiagnostic";
    static final String HEAP_DUMP_REQUESTED = "HeapDumpRequested";
    static final String HEAP_DUMP_DELETED = "HeapDumpDeleted";
    static final String HEAP_DUMP_UPLOADED = "HeapDumpUploaded";

    @Inject EventBus bus;
    @Inject TargetConnectionManager targetConnectionManager;
    @Inject StorageBuckets buckets;

    void onStart(@Observes StartupEvent evt) {
        log.tracev("Creating heap dump bucket: {0}", heapDumpBucket);
        buckets.createIfNecessary(heapDumpBucket);
        log.tracev("Creating thread dump bucket: {0}", bucket);
        buckets.createIfNecessary(bucket);
    }

<<<<<<< HEAD
    public void dumpHeap(long targetId) {
        log.warnv("Heap Dump request received for Target: {0}", targetId);
        Object[] params = new Object[2];
        String[] signature = new String[] {String.class.getName(), boolean.class.getName()};
        params[0] =
                generateFileName(
                        Target.getTargetById(targetId).jvmId,
                        UUID.randomUUID().toString(),
                        ".hprof");
        params[1] = false;
        log.warnv("Generated filename: {0}", params[1]);
        // Heap Dump Retrieval is handled by a separate endpoint
        targetConnectionManager.executeConnectedTask(
                Target.getTargetById(targetId),
                conn ->
                        conn.invokeMBeanOperation(
                                HOTSPOT_DIAGNOSTIC_BEAN_NAME,
                                DUMP_HEAP,
                                params,
                                signature,
                                String.class));
    }

    public String generateFileName(String jvmId, String uuid, String extension) {
        Target t = Target.getTargetByJvmId(jvmId).get();
        if (Objects.isNull(t)) {
            log.errorv("jvmId {0} failed to resolve to target. Defaulting to uuid.", jvmId);
            return uuid;
        }
        return t.alias + "_" + uuid + extension;
    }

    public void deleteHeapDump(String heapDumpID, long targetId)
            throws BadRequestException, NoSuchKeyException {
        String jvmId = Target.getTargetById(targetId).jvmId;
        String key = heapDumpKey(jvmId, heapDumpID);
        storage.headObject(HeadObjectRequest.builder().bucket(heapDumpBucket).key(key).build());
        storage.deleteObject(DeleteObjectRequest.builder().bucket(heapDumpBucket).key(key).build());
    }

    public List<HeapDump> getHeapDumps(long targetId) {
        return listHeapDumps(targetId).stream()
                .map(
                        item -> {
                            try {
                                return convertHeapDump(item);
                            } catch (Exception e) {
                                log.error(e);
                                return null;
                            }
                        })
                .filter(Objects::nonNull)
                .toList();
    }

    public ThreadDump dumpThreads(String format, long targetId) {
=======
    public ThreadDump dumpThreads(Target target, String format) {
>>>>>>> 415a12e5
        if (!(format.equals(DUMP_THREADS) || format.equals(DUMP_THREADS_TO_FIlE))) {
            throw new IllegalArgumentException();
        }
        log.tracev(
                "Thread Dump request received for Target: {0} with format: {1}", target.id, format);
        final Object[] params = new Object[1];
        final String[] signature = new String[] {String[].class.getName()};
        return targetConnectionManager.executeConnectedTask(
                target,
                conn ->
                        addThreadDump(
                                target,
                                conn.invokeMBeanOperation(
                                        DIAGNOSTIC_BEAN_NAME,
                                        format,
                                        params,
                                        signature,
                                        String.class)));
    }

    public void deleteThreadDump(Target target, String threadDumpID) {
        if (Objects.isNull(target.jvmId)) {
            log.errorv("TargetId {0} failed to resolve to a jvmId", target.id);
            throw new IllegalArgumentException();
        } else {
            String key = threadDumpKey(target.jvmId, threadDumpID);
            storage.headObject(HeadObjectRequest.builder().bucket(bucket).key(key).build());
            storage.deleteObject(DeleteObjectRequest.builder().bucket(bucket).key(key).build());
        }
    }

    public List<ThreadDump> getThreadDumps(Target target) {
        return listThreadDumps(target).stream()
                .map(
                        item -> {
                            try {
                                return convertObject(item);
                            } catch (Exception e) {
                                log.error(e);
                                return null;
                            }
                        })
                .filter(Objects::nonNull)
                .toList();
    }

    private HeapDump convertHeapDump(S3Object object) throws Exception {
        String jvmId = object.key().split("/")[0];
        String uuid = object.key().split("/")[1];
        return new HeapDump(
                jvmId,
                heapDumpDownloadUrl(jvmId, uuid),
                uuid,
                object.lastModified().toEpochMilli());
    }

    private ThreadDump convertObject(S3Object object) throws Exception {
        String jvmId = object.key().split("/")[0];
        String uuid = object.key().split("/")[1];
        return new ThreadDump(
                jvmId,
                downloadUrl(jvmId, uuid),
                uuid,
                object.lastModified().toEpochMilli(),
                object.size());
    }

    public ThreadDump addThreadDump(Target target, String content) {
        String uuid = UUID.randomUUID().toString();
        log.tracev(
                "Putting Thread dump into storage with key: {0}",
                threadDumpKey(target.jvmId, uuid));
        var req =
                PutObjectRequest.builder()
                        .bucket(bucket)
                        .key(threadDumpKey(target.jvmId, uuid))
                        .contentType(MediaType.TEXT_PLAIN)
                        .build();
        storage.putObject(req, RequestBody.fromString(content));
        return new ThreadDump(
                target.jvmId,
                downloadUrl(target.jvmId, uuid),
                uuid,
                clock.now().getEpochSecond(),
                content.length());
    }

    public HeapDump addHeapDump(String jvmId, FileUpload heapDump) {
        String filename = heapDump.fileName().strip();
        if (StringUtils.isBlank(filename)) {
            throw new BadRequestException();
        }
        if (!filename.endsWith(".hprof")) {
            filename = filename + ".hprof";
        }
        log.warnv("Putting Heap dump into storage with key: {0}", heapDumpKey(jvmId, filename));
        var reqBuilder =
                PutObjectRequest.builder()
                        .bucket(heapDumpBucket)
                        .key(heapDumpKey(jvmId, filename))
                        // FIXME: Is this correct?
                        .contentType(MediaType.TEXT_PLAIN);

        storage.putObject(reqBuilder.build(), RequestBody.fromFile(heapDump.filePath()));
        var dump =
                new HeapDump(
                        jvmId,
                        heapDumpDownloadUrl(jvmId, filename),
                        filename,
                        clock.now().getEpochSecond());
        var target = Target.getTargetByJvmId(jvmId);
        bus.publish(
                MessagingServer.class.getName(),
                new Notification(
                        HEAP_DUMP_UPLOADED,
                        Map.of("targetId", target.get().id, "filename", filename)));
        return dump;
    }

    public String downloadUrl(String jvmId, String filename) {
        return String.format(
                "/api/beta/diagnostics/threaddump/download/%s", encodedKey(jvmId, filename));
    }

    public String heapDumpDownloadUrl(String jvmId, String filename) {
        return String.format(
                "/api/beta/diagnostics/heapdump/download/%s", encodedKey(jvmId, filename));
    }

    /*                                     */
    /*         */

    public String encodedKey(String jvmId, String uuid) {
        Objects.requireNonNull(jvmId);
        Objects.requireNonNull(uuid);
        return base64Url.encodeAsString(
                (threadDumpKey(jvmId, uuid)).getBytes(StandardCharsets.UTF_8));
    }

    public String threadDumpKey(String jvmId, String uuid) {
        return (jvmId + "/" + uuid).strip();
    }

    public String threadDumpKey(Pair<String, String> pair) {
        return threadDumpKey(pair.getKey(), pair.getValue());
    }

    public InputStream getThreadDumpStream(String jvmId, String threadDumpID) {
        return getThreadDumpStream(encodedKey(jvmId, threadDumpID));
    }

    public InputStream getThreadDumpStream(String encodedKey) {
        Pair<String, String> decodedKey = decodedKey(encodedKey);
        var key = threadDumpKey(decodedKey);
<<<<<<< HEAD

        GetObjectRequest getRequest = GetObjectRequest.builder().bucket(bucket).key(key).build();
        return storage.getObject(getRequest);
    }

    public String heapDumpKey(String jvmId, String uuid) {
        return (jvmId + "/" + uuid).strip();
    }

    public String heapDumpKey(Pair<String, String> pair) {
        return heapDumpKey(pair.getKey(), pair.getValue());
    }

    public InputStream getHeapDumpStream(String jvmId, String threadDumpID) {
        return getHeapDumpStream(encodedKey(jvmId, threadDumpID));
    }

    public InputStream getHeapDumpStream(String encodedKey) {
        Pair<String, String> decodedKey = decodedKey(encodedKey);
        var key = heapDumpKey(decodedKey);

        GetObjectRequest getRequest =
                GetObjectRequest.builder().bucket(heapDumpBucket).key(key).build();
=======
        var getRequest = GetObjectRequest.builder().bucket(bucket).key(key).build();
>>>>>>> 415a12e5
        return storage.getObject(getRequest);
    }

    public Pair<String, String> decodedKey(String encodedKey) {
        String key = new String(base64Url.decode(encodedKey), StandardCharsets.UTF_8);
        String[] parts = key.split("/");
        if (parts.length != 2) {
            throw new IllegalArgumentException();
        }
        return Pair.of(parts[0], parts[1]);
    }

    public List<S3Object> listThreadDumps(Target target) {
        String jvmId = target.jvmId;
        if (Objects.isNull(jvmId)) {
            throw new IllegalArgumentException();
        }
        var req = ListObjectsV2Request.builder().bucket(bucket).prefix(jvmId).build();
        return storage.listObjectsV2(req).contents();
    }

    public List<S3Object> listHeapDumps(long targetId) {
        var builder = ListObjectsV2Request.builder().bucket(heapDumpBucket);
        String jvmId = Target.getTargetById(targetId).jvmId;
        if (Objects.isNull(jvmId)) {
            log.errorv("TargetId {0} failed to resolve to a jvmId", targetId);
        }
        if (StringUtils.isNotBlank(jvmId)) {
            builder = builder.prefix(jvmId);
        }
        return storage.listObjectsV2(builder.build()).contents();
    }
}<|MERGE_RESOLUTION|>--- conflicted
+++ resolved
@@ -39,8 +39,10 @@
 import jakarta.enterprise.context.ApplicationScoped;
 import jakarta.enterprise.event.Observes;
 import jakarta.inject.Inject;
+import jakarta.ws.rs.BadRequestException;
 import jakarta.ws.rs.core.MediaType;
 import org.apache.commons.codec.binary.Base64;
+import org.apache.commons.lang3.StringUtils;
 import org.apache.commons.lang3.tuple.Pair;
 import org.eclipse.microprofile.config.inject.ConfigProperty;
 import org.jboss.logging.Logger;
@@ -51,6 +53,7 @@
 import software.amazon.awssdk.services.s3.model.GetObjectRequest;
 import software.amazon.awssdk.services.s3.model.HeadObjectRequest;
 import software.amazon.awssdk.services.s3.model.ListObjectsV2Request;
+import software.amazon.awssdk.services.s3.model.NoSuchKeyException;
 import software.amazon.awssdk.services.s3.model.PutObjectRequest;
 import software.amazon.awssdk.services.s3.model.S3Object;
 
@@ -95,7 +98,6 @@
         buckets.createIfNecessary(bucket);
     }
 
-<<<<<<< HEAD
     public void dumpHeap(long targetId) {
         log.warnv("Heap Dump request received for Target: {0}", targetId);
         Object[] params = new Object[2];
@@ -151,10 +153,7 @@
                 .toList();
     }
 
-    public ThreadDump dumpThreads(String format, long targetId) {
-=======
     public ThreadDump dumpThreads(Target target, String format) {
->>>>>>> 415a12e5
         if (!(format.equals(DUMP_THREADS) || format.equals(DUMP_THREADS_TO_FIlE))) {
             throw new IllegalArgumentException();
         }
@@ -309,8 +308,6 @@
     public InputStream getThreadDumpStream(String encodedKey) {
         Pair<String, String> decodedKey = decodedKey(encodedKey);
         var key = threadDumpKey(decodedKey);
-<<<<<<< HEAD
-
         GetObjectRequest getRequest = GetObjectRequest.builder().bucket(bucket).key(key).build();
         return storage.getObject(getRequest);
     }
@@ -333,9 +330,6 @@
 
         GetObjectRequest getRequest =
                 GetObjectRequest.builder().bucket(heapDumpBucket).key(key).build();
-=======
-        var getRequest = GetObjectRequest.builder().bucket(bucket).key(key).build();
->>>>>>> 415a12e5
         return storage.getObject(getRequest);
     }
 
