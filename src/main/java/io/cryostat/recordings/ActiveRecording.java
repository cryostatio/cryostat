/*
 * Copyright The Cryostat Authors.
 *
 * Licensed under the Apache License, Version 2.0 (the "License");
 * you may not use this file except in compliance with the License.
 * You may obtain a copy of the License at
 *
 * http://www.apache.org/licenses/LICENSE-2.0
 *
 * Unless required by applicable law or agreed to in writing, software
 * distributed under the License is distributed on an "AS IS" BASIS,
 * WITHOUT WARRANTIES OR CONDITIONS OF ANY KIND, either express or implied.
 * See the License for the specific language governing permissions and
 * limitations under the License.
 */
package io.cryostat.recordings;

import java.net.URI;
import java.util.Objects;
import java.util.Optional;

import org.openjdk.jmc.common.unit.UnitLookup;
import org.openjdk.jmc.rjmx.services.jfr.IRecordingDescriptor;

import io.cryostat.recordings.Recordings.ArchivedRecording;
import io.cryostat.recordings.Recordings.LinkedRecordingDescriptor;
import io.cryostat.recordings.Recordings.Metadata;
import io.cryostat.targets.Target;
import io.cryostat.targets.TargetConnectionManager;
import io.cryostat.ws.MessagingServer;
import io.cryostat.ws.Notification;

import com.fasterxml.jackson.annotation.JsonIgnore;
import io.quarkus.hibernate.orm.panache.PanacheEntity;
import io.vertx.mutiny.core.eventbus.EventBus;
import jakarta.enterprise.context.ApplicationScoped;
import jakarta.inject.Inject;
import jakarta.persistence.Entity;
import jakarta.persistence.EntityListeners;
import jakarta.persistence.FetchType;
import jakarta.persistence.JoinColumn;
import jakarta.persistence.ManyToOne;
import jakarta.persistence.PostPersist;
import jakarta.persistence.PostRemove;
import jakarta.persistence.PostUpdate;
import jakarta.persistence.Table;
import jakarta.persistence.UniqueConstraint;
import jakarta.validation.constraints.NotBlank;
import jakarta.validation.constraints.NotNull;
import jakarta.validation.constraints.PositiveOrZero;
import jdk.jfr.RecordingState;
import org.hibernate.annotations.JdbcTypeCode;
import org.hibernate.type.SqlTypes;
import org.jboss.logging.Logger;

@Entity
@EntityListeners(ActiveRecording.Listener.class)
@Table(
        uniqueConstraints = {
            // remoteId is the unique ID assigned by the JVM to its own recordings, so these IDs are
            // unique but only within the scope of each JVM. Since they are just sequential numeric
            // IDs, they will not be unique across different JVMs.
            @UniqueConstraint(columnNames = {"target_id", "remoteId"})
        })
public class ActiveRecording extends PanacheEntity {

    @ManyToOne(fetch = FetchType.LAZY)
    @JoinColumn(name = "target_id")
    @NotNull
    public Target target;

    @NotBlank public String name;

    @PositiveOrZero public long remoteId;
    @NotNull public RecordingState state;
    @PositiveOrZero public long duration;
    @PositiveOrZero public long startTime;
    public boolean continuous;
    public boolean toDisk;
    @PositiveOrZero public long maxSize;
    @PositiveOrZero public long maxAge;

    /**
     * true if the recording was discovered on the Target and must have been created by some
     * external process (not Cryostat), false if created by Cryostat.
     */
    @JsonIgnore public boolean external;

    @JdbcTypeCode(SqlTypes.JSON)
    @NotNull
    public Metadata metadata;

    public static ActiveRecording from(Target target, LinkedRecordingDescriptor descriptor) {
        ActiveRecording recording = new ActiveRecording();

        recording.target = target;
        recording.remoteId = descriptor.id();
        recording.name = descriptor.name();
        recording.state = RecordingState.RUNNING;
        recording.duration = descriptor.duration();
        recording.startTime = descriptor.startTime();
        recording.continuous = descriptor.continuous();
        recording.toDisk = descriptor.toDisk();
        recording.maxSize = descriptor.maxSize();
        recording.maxAge = descriptor.maxAge();
        recording.metadata = descriptor.metadata();

        return recording;
    }

    public static ActiveRecording from(
            Target target, IRecordingDescriptor descriptor, Metadata metadata) {
        ActiveRecording recording = new ActiveRecording();

        recording.target = target;
        recording.remoteId = descriptor.getId();
        recording.name = descriptor.getName();
        switch (descriptor.getState()) {
            case CREATED:
                recording.state = RecordingState.DELAYED;
                break;
            case RUNNING:
                recording.state = RecordingState.RUNNING;
                break;
            case STOPPING:
                recording.state = RecordingState.RUNNING;
                break;
            case STOPPED:
                recording.state = RecordingState.STOPPED;
                break;
            default:
                recording.state = RecordingState.NEW;
                break;
        }
        recording.duration = descriptor.getDuration().in(UnitLookup.MILLISECOND).longValue();
        recording.startTime = descriptor.getStartTime().in(UnitLookup.EPOCH_MS).longValue();
        recording.continuous = descriptor.isContinuous();
        recording.toDisk = descriptor.getToDisk();
        recording.maxSize = descriptor.getMaxSize().in(UnitLookup.BYTE).longValue();
        recording.maxAge = descriptor.getMaxAge().in(UnitLookup.MILLISECOND).longValue();
        recording.metadata = new Metadata(metadata);

        return recording;
    }

    public static ActiveRecording getByName(String name) {
        return find("name", name).singleResult();
    }

<<<<<<< HEAD
=======
    public void setMetadata(Metadata metadata) {
        this.metadata = metadata;
    }

    @Transactional
    public static boolean deleteFromTarget(Target target, String recordingName) {
        Optional<ActiveRecording> recording =
                target.activeRecordings.stream()
                        .filter(r -> r.name.equals(recordingName))
                        .findFirst();
        boolean found = recording.isPresent();
        if (found) {
            Logger.getLogger(ActiveRecording.class)
                    .debugv("Found and deleting match: {0} / {1}", target.alias, recording.get());
            recording.get().delete();
            getEntityManager().flush();
        } else {
            Logger.getLogger(ActiveRecording.class)
                    .debugv(
                            "No match found for recording {0} in target {1}",
                            recordingName, target.alias);
        }
        return found;
    }

>>>>>>> 829eea5c
    @ApplicationScoped
    static class Listener {

        @Inject Logger logger;
        @Inject EventBus bus;
        @Inject TargetConnectionManager connectionManager;
        @Inject RecordingHelper recordingHelper;

        @PostPersist
        public void postPersist(ActiveRecording activeRecording) {
            if (activeRecording.external) {
                return;
            }
            bus.publish(
                    Recordings.RecordingEventCategory.ACTIVE_CREATED.category(), activeRecording);
            notify(
                    new ActiveRecordingEvent(
                            Recordings.RecordingEventCategory.ACTIVE_CREATED,
                            ActiveRecordingEvent.Payload.of(recordingHelper, activeRecording)));
        }

        @PostUpdate
        public void postUpdate(ActiveRecording activeRecording) {
            if (activeRecording.external) {
                return;
            }
            if (RecordingState.STOPPED.equals(activeRecording.state)) {
                bus.publish(
                        Recordings.RecordingEventCategory.ACTIVE_STOPPED.category(),
                        activeRecording);
                notify(
                        new ActiveRecordingEvent(
                                Recordings.RecordingEventCategory.ACTIVE_STOPPED,
                                ActiveRecordingEvent.Payload.of(recordingHelper, activeRecording)));
            }
        }

        @PostRemove
        public void postRemove(ActiveRecording activeRecording) {
            if (activeRecording.external) {
                return;
            }
            bus.publish(
                    Recordings.RecordingEventCategory.ACTIVE_DELETED.category(), activeRecording);
            notify(
                    new ActiveRecordingEvent(
                            Recordings.RecordingEventCategory.ACTIVE_DELETED,
                            ActiveRecordingEvent.Payload.of(recordingHelper, activeRecording)));
        }

        private void notify(ActiveRecordingEvent event) {
            bus.publish(
                    MessagingServer.class.getName(),
                    new Notification(event.category().category(), event.payload()));
        }

        public record ActiveRecordingEvent(
                Recordings.RecordingEventCategory category, Payload payload) {
            public ActiveRecordingEvent {
                Objects.requireNonNull(category);
                Objects.requireNonNull(payload);
            }

            public record Payload(
                    String target, LinkedRecordingDescriptor recording, String jvmId) {
                public Payload {
                    Objects.requireNonNull(target);
                    Objects.requireNonNull(recording);
                    Objects.requireNonNull(jvmId);
                }

                public static Payload of(RecordingHelper helper, ActiveRecording recording) {
                    return new Payload(
                            recording.target.connectUrl.toString(),
                            helper.toExternalForm(recording),
                            recording.target.jvmId);
                }
            }
        }

        public record ArchivedRecordingEvent(
                Recordings.RecordingEventCategory category, Payload payload) {
            public ArchivedRecordingEvent {
                Objects.requireNonNull(category);
                Objects.requireNonNull(payload);
            }

            // FIXME the target connectUrl URI may no longer be known if the target
            // has disappeared and we are emitting an event regarding an archived recording
            // originally sourced from that target, or if we are accepting a recording upload from a
            // client.
            // This should embed the target jvmId and optionally the database ID.
            public record Payload(String target, ArchivedRecording recording) {
                public Payload {
                    Objects.requireNonNull(recording);
                }

                public static Payload of(URI connectUrl, ArchivedRecording recording) {
                    return new Payload(
                            Optional.ofNullable(connectUrl).map(URI::toString).orElse(null),
                            recording);
                }
            }
        }
    }
}<|MERGE_RESOLUTION|>--- conflicted
+++ resolved
@@ -147,34 +147,10 @@
         return find("name", name).singleResult();
     }
 
-<<<<<<< HEAD
-=======
     public void setMetadata(Metadata metadata) {
         this.metadata = metadata;
     }
 
-    @Transactional
-    public static boolean deleteFromTarget(Target target, String recordingName) {
-        Optional<ActiveRecording> recording =
-                target.activeRecordings.stream()
-                        .filter(r -> r.name.equals(recordingName))
-                        .findFirst();
-        boolean found = recording.isPresent();
-        if (found) {
-            Logger.getLogger(ActiveRecording.class)
-                    .debugv("Found and deleting match: {0} / {1}", target.alias, recording.get());
-            recording.get().delete();
-            getEntityManager().flush();
-        } else {
-            Logger.getLogger(ActiveRecording.class)
-                    .debugv(
-                            "No match found for recording {0} in target {1}",
-                            recordingName, target.alias);
-        }
-        return found;
-    }
-
->>>>>>> 829eea5c
     @ApplicationScoped
     static class Listener {
 
