/*
 * Copyright The Cryostat Authors.
 *
 * Licensed under the Apache License, Version 2.0 (the "License");
 * you may not use this file except in compliance with the License.
 * You may obtain a copy of the License at
 *
 * http://www.apache.org/licenses/LICENSE-2.0
 *
 * Unless required by applicable law or agreed to in writing, software
 * distributed under the License is distributed on an "AS IS" BASIS,
 * WITHOUT WARRANTIES OR CONDITIONS OF ANY KIND, either express or implied.
 * See the License for the specific language governing permissions and
 * limitations under the License.
 */
package io.cryostat.recordings;

import java.io.IOException;
import java.net.URI;
import java.net.URISyntaxException;
import java.nio.charset.StandardCharsets;
import java.time.Duration;
import java.time.Instant;
import java.util.ArrayList;
import java.util.Collection;
import java.util.Collections;
import java.util.HashMap;
import java.util.List;
import java.util.Map;
import java.util.Objects;
import java.util.Optional;
import java.util.concurrent.TimeUnit;
import java.util.regex.Matcher;
import java.util.regex.Pattern;

import org.openjdk.jmc.common.unit.IConstrainedMap;
import org.openjdk.jmc.common.unit.IOptionDescriptor;
import org.openjdk.jmc.flightrecorder.configuration.recording.RecordingOptionsBuilder;
import org.openjdk.jmc.rjmx.services.jfr.IFlightRecorderService;
import org.openjdk.jmc.rjmx.services.jfr.IRecordingDescriptor;

import io.cryostat.ConfigProperties;
import io.cryostat.Producers;
import io.cryostat.StorageBuckets;
import io.cryostat.V2Response;
import io.cryostat.core.EventOptionsBuilder;
import io.cryostat.core.RecordingOptionsCustomizer;
import io.cryostat.core.sys.Clock;
import io.cryostat.core.templates.Template;
import io.cryostat.core.templates.TemplateType;
import io.cryostat.recordings.ActiveRecording.Listener.ArchivedRecordingEvent;
import io.cryostat.recordings.RecordingHelper.RecordingOptions;
import io.cryostat.recordings.RecordingHelper.RecordingReplace;
import io.cryostat.recordings.RecordingHelper.SnapshotCreationException;
import io.cryostat.targets.Target;
import io.cryostat.targets.TargetConnectionManager;
import io.cryostat.util.HttpMimeType;
import io.cryostat.ws.MessagingServer;
import io.cryostat.ws.Notification;

import com.fasterxml.jackson.databind.ObjectMapper;
import edu.umd.cs.findbugs.annotations.SuppressFBWarnings;
import io.quarkus.runtime.StartupEvent;
import io.smallrye.common.annotation.Blocking;
import io.smallrye.mutiny.Uni;
import io.vertx.core.json.JsonObject;
import io.vertx.ext.web.handler.HttpException;
import io.vertx.mutiny.core.eventbus.EventBus;
import jakarta.annotation.security.RolesAllowed;
import jakarta.enterprise.event.Observes;
import jakarta.inject.Inject;
import jakarta.inject.Named;
import jakarta.transaction.Transactional;
import jakarta.ws.rs.BadRequestException;
import jakarta.ws.rs.DELETE;
import jakarta.ws.rs.GET;
import jakarta.ws.rs.NotFoundException;
import jakarta.ws.rs.PATCH;
import jakarta.ws.rs.POST;
import jakarta.ws.rs.Path;
import jakarta.ws.rs.core.HttpHeaders;
import jakarta.ws.rs.core.Response;
import jakarta.ws.rs.core.Response.ResponseBuilder;
import jdk.jfr.RecordingState;
import org.apache.commons.codec.binary.Base64;
import org.apache.commons.lang3.StringUtils;
import org.apache.commons.lang3.tuple.Pair;
import org.eclipse.microprofile.config.inject.ConfigProperty;
import org.jboss.logging.Logger;
import org.jboss.resteasy.reactive.RestForm;
import org.jboss.resteasy.reactive.RestPath;
import org.jboss.resteasy.reactive.RestQuery;
import org.jboss.resteasy.reactive.RestResponse;
import org.jboss.resteasy.reactive.multipart.FileUpload;
import software.amazon.awssdk.core.sync.RequestBody;
import software.amazon.awssdk.services.s3.S3Client;
import software.amazon.awssdk.services.s3.model.Delete;
import software.amazon.awssdk.services.s3.model.DeleteObjectRequest;
import software.amazon.awssdk.services.s3.model.DeleteObjectsRequest;
import software.amazon.awssdk.services.s3.model.GetObjectRequest;
import software.amazon.awssdk.services.s3.model.ObjectIdentifier;
import software.amazon.awssdk.services.s3.model.PutObjectRequest;
import software.amazon.awssdk.services.s3.model.S3Object;
import software.amazon.awssdk.services.s3.presigner.S3Presigner;
import software.amazon.awssdk.services.s3.presigner.model.GetObjectPresignRequest;
import software.amazon.awssdk.services.s3.presigner.model.PresignedGetObjectRequest;

@Path("")
public class Recordings {

    @Inject TargetConnectionManager connectionManager;
    @Inject EventBus bus;
    @Inject RecordingOptionsBuilderFactory recordingOptionsBuilderFactory;
    @Inject RecordingOptionsCustomizerFactory recordingOptionsCustomizerFactory;
    @Inject EventOptionsBuilder.Factory eventOptionsBuilderFactory;
    @Inject Clock clock;
    @Inject S3Client storage;
    @Inject StorageBuckets storageBuckets;
    @Inject S3Presigner presigner;
    @Inject RemoteRecordingInputStreamFactory remoteRecordingStreamFactory;
    @Inject ObjectMapper mapper;
    @Inject RecordingHelper recordingHelper;
    @Inject Logger logger;

    @Inject
    @Named(Producers.BASE64_URL)
    Base64 base64Url;

    @ConfigProperty(name = ConfigProperties.AWS_BUCKET_NAME_ARCHIVES)
    String bucket;

    @ConfigProperty(name = ConfigProperties.GRAFANA_DATASOURCE_URL)
    Optional<String> grafanaDatasourceURL;

    @ConfigProperty(name = ConfigProperties.STORAGE_TRANSIENT_ARCHIVES_ENABLED)
    boolean transientArchivesEnabled;

    @ConfigProperty(name = ConfigProperties.STORAGE_TRANSIENT_ARCHIVES_TTL)
    Duration transientArchivesTtl;

    @ConfigProperty(name = ConfigProperties.STORAGE_PRESIGNED_DOWNLOADS_ENABLED)
    boolean presignedDownloadsEnabled;

    @ConfigProperty(name = ConfigProperties.STORAGE_EXT_URL)
    Optional<String> externalStorageUrl;

    void onStart(@Observes StartupEvent evt) {
        storageBuckets.createIfNecessary(bucket);
    }

    @GET
    @Blocking
    @Path("/api/v1/recordings")
    @RolesAllowed("read")
    public List<ArchivedRecording> listArchivesV1() {
        return recordingHelper.listArchivedRecordings();
    }

    @POST
    @Blocking
    @Path("/api/v1/recordings")
    @RolesAllowed("write")
    public Map<String, Object> upload(
            @RestForm("recording") FileUpload recording, @RestForm("labels") JsonObject rawLabels)
            throws Exception {
        Map<String, String> labels = new HashMap<>();
        if (rawLabels != null) {
            rawLabels.getMap().forEach((k, v) -> labels.put(k, v.toString()));
        }
        labels.put("jvmId", "uploads");
        labels.put("connectUrl", "uploads");
        Metadata metadata = new Metadata(labels);
        return doUpload(recording, metadata, "uploads");
    }

    @POST
    @Blocking
    @Path("/api/beta/recordings/{jvmId}")
    @RolesAllowed("write")
    public void agentPush(
            @RestPath String jvmId,
            @RestForm("recording") FileUpload recording,
            @RestForm("labels") JsonObject rawLabels,
            @RestForm("maxFiles") int maxFiles)
            throws Exception {
        jvmId = jvmId.strip();
        int max = Integer.MAX_VALUE;
        if (maxFiles > 0) {
            max = maxFiles;
        }
        Map<String, String> labels = new HashMap<>();
        if (rawLabels != null) {
            rawLabels.getMap().forEach((k, v) -> labels.put(k, v.toString()));
        }
        labels.put("jvmId", jvmId);
        Metadata metadata = new Metadata(labels);
        logger.infov(
                "recording:{0}, labels:{1}, maxFiles:{2}", recording.fileName(), labels, maxFiles);
        doUpload(recording, metadata, jvmId);
        var objs = new ArrayList<S3Object>();
        recordingHelper.listArchivedRecordingObjects(jvmId).iterator().forEachRemaining(objs::add);
        var toRemove =
                objs.stream()
                        .sorted((a, b) -> b.lastModified().compareTo(a.lastModified()))
                        .skip(max)
                        .toList();
        if (toRemove.isEmpty()) {
            return;
        }
        logger.infov("Removing {0}", toRemove);

        // FIXME this notification should be emitted in the deletion operation stream so that there
        // is one notification per deleted object
        var target = Target.getTargetByJvmId(jvmId);
        var event =
                new ArchivedRecordingEvent(
                        Recordings.RecordingEventCategory.ARCHIVED_DELETED,
                        ArchivedRecordingEvent.Payload.of(
                                target.map(t -> t.connectUrl).orElse(null),
                                new ArchivedRecording(
                                        jvmId,
                                        recording.fileName(),
                                        recordingHelper.downloadUrl(jvmId, recording.fileName()),
                                        recordingHelper.reportUrl(jvmId, recording.fileName()),
                                        metadata,
                                        0,
                                        clock.getMonotonicTime())));
        bus.publish(event.category().category(), event.payload().recording());
        bus.publish(
                MessagingServer.class.getName(),
                new Notification(event.category().category(), event.payload()));
        storage.deleteObjects(
                        DeleteObjectsRequest.builder()
                                .bucket(bucket)
                                .delete(
                                        Delete.builder()
                                                .objects(
                                                        toRemove.stream()
                                                                .map(S3Object::key)
                                                                .map(
                                                                        k ->
                                                                                ObjectIdentifier
                                                                                        .builder()
                                                                                        .key(k)
                                                                                        .build())
                                                                .toList())
                                                .build())
                                .build())
                .errors()
                .forEach(
                        err -> {
                            logger.errorv(
                                    "Deletion failure: {0} due to {1}", err.key(), err.message());
                        });
    }

    @GET
    @Blocking
    @Path("/api/beta/recordings/{jvmId}")
    @RolesAllowed("read")
    public List<ArchivedRecording> agentGet(@RestPath String jvmId) {
        var result = new ArrayList<ArchivedRecording>();
        recordingHelper
                .listArchivedRecordingObjects(jvmId)
                .forEach(
                        item -> {
                            String objectName = item.key().strip();
                            String filename = objectName.split("/")[1];
                            Metadata metadata =
                                    recordingHelper
                                            .getArchivedRecordingMetadata(jvmId, filename)
                                            .orElseGet(Metadata::empty);
                            result.add(
                                    new ArchivedRecording(
                                            jvmId,
                                            filename,
                                            recordingHelper.downloadUrl(jvmId, filename),
                                            recordingHelper.reportUrl(jvmId, filename),
                                            metadata,
                                            item.size(),
                                            item.lastModified().getEpochSecond()));
                        });
        return result;
    }

    @DELETE
    @Blocking
    @Path("/api/beta/recordings/{connectUrl}/{filename}")
    @RolesAllowed("write")
    public Response agentDelete(@RestPath String connectUrl, @RestPath String filename)
            throws Exception {
        String jvmId;
        if ("uploads".equals(connectUrl)) {
            jvmId = "uploads";
        } else {
            jvmId = Target.getTargetByConnectUrl(URI.create(connectUrl)).jvmId;
        }
        if (!recordingHelper.listArchivedRecordingObjects(jvmId).stream()
                .map(item -> item.key().strip().split("/")[1])
                .anyMatch(fn -> Objects.equals(fn, filename))) {
            return Response.status(RestResponse.Status.NOT_FOUND).build();
        }
        recordingHelper.deleteArchivedRecording(jvmId, filename);
        return Response.status(RestResponse.Status.NO_CONTENT).build();
    }

    @Blocking
    Map<String, Object> doUpload(FileUpload recording, Metadata metadata, String jvmId) {
        logger.infov(
                "Upload: {0} {1} {2} {3}",
                recording.name(), recording.fileName(), recording.filePath(), metadata.labels);
        String filename = recording.fileName().strip();
        if (StringUtils.isBlank(filename)) {
            throw new BadRequestException();
        }
        if (!filename.endsWith(".jfr")) {
            filename = filename + ".jfr";
        }
        Map<String, String> labels = new HashMap<>(metadata.labels);
        labels.put("jvmId", jvmId);
        String key = recordingHelper.archivedRecordingKey(jvmId, filename);
        storage.putObject(
                PutObjectRequest.builder()
                        .bucket(bucket)
                        .key(key)
                        .contentType(RecordingHelper.JFR_MIME)
                        .tagging(recordingHelper.createMetadataTagging(new Metadata(labels)))
                        .build(),
                RequestBody.fromFile(recording.filePath()));
        logger.info("Upload complete");

        var target = Target.getTargetByJvmId(jvmId);
        var event =
                new ArchivedRecordingEvent(
                        Recordings.RecordingEventCategory.ARCHIVED_CREATED,
                        ArchivedRecordingEvent.Payload.of(
                                target.map(t -> t.connectUrl).orElse(null),
                                new ArchivedRecording(
                                        jvmId,
                                        filename,
                                        recordingHelper.downloadUrl(jvmId, filename),
                                        recordingHelper.reportUrl(jvmId, filename),
                                        metadata,
                                        recording.size(),
                                        clock.getMonotonicTime())));
        bus.publish(event.category().category(), event.payload().recording());
        bus.publish(
                MessagingServer.class.getName(),
                new Notification(event.category().category(), event.payload()));

        return Map.of("name", filename, "metadata", Map.of("labels", metadata.labels));
    }

    @DELETE
    @Blocking
    @Path("/api/v1/recordings/{filename}")
    @RolesAllowed("write")
    public void delete(@RestPath String filename) throws Exception {
        // TODO scan all prefixes for matching filename? This is an old v1 API problem.
        storage.deleteObject(
                DeleteObjectRequest.builder()
                        .bucket(bucket)
                        .key(String.format("%s/%s", "uploads", filename))
                        .build());
    }

    @GET
    @Blocking
    @Path("/api/beta/fs/recordings")
    @RolesAllowed("read")
    public Collection<ArchivedRecordingDirectory> listFsArchives() {
        var map = new HashMap<String, ArchivedRecordingDirectory>();
        recordingHelper
                .listArchivedRecordingObjects()
                .forEach(
                        item -> {
                            String path = item.key().strip();
                            String[] parts = path.split("/");
                            String jvmId = parts[0];
                            String filename = parts[1];

                            Metadata metadata =
                                    recordingHelper
                                            .getArchivedRecordingMetadata(jvmId, filename)
                                            .orElseGet(Metadata::empty);

                            String connectUrl =
                                    metadata.labels.computeIfAbsent("connectUrl", k -> jvmId);
                            var dir =
                                    map.computeIfAbsent(
                                            jvmId,
                                            id ->
                                                    new ArchivedRecordingDirectory(
                                                            connectUrl, id, new ArrayList<>()));
                            dir.recordings.add(
                                    new ArchivedRecording(
                                            jvmId,
                                            filename,
                                            recordingHelper.downloadUrl(jvmId, filename),
                                            recordingHelper.reportUrl(jvmId, filename),
                                            metadata,
                                            item.size(),
                                            item.lastModified().getEpochSecond()));
                        });
        return map.values();
    }

    @GET
    @Blocking
    @Path("/api/beta/fs/recordings/{jvmId}")
    @RolesAllowed("read")
    public Collection<ArchivedRecordingDirectory> listFsArchives(@RestPath String jvmId) {
        var map = new HashMap<String, ArchivedRecordingDirectory>();
        recordingHelper
                .listArchivedRecordingObjects(jvmId)
                .forEach(
                        item -> {
                            String filename = item.key().strip().replace(jvmId + "/", "");

                            Metadata metadata =
                                    recordingHelper
                                            .getArchivedRecordingMetadata(jvmId, filename)
                                            .orElseGet(Metadata::empty);

                            String connectUrl =
                                    metadata.labels.computeIfAbsent("connectUrl", k -> jvmId);
                            var dir =
                                    map.computeIfAbsent(
                                            jvmId,
                                            id ->
                                                    new ArchivedRecordingDirectory(
                                                            connectUrl, id, new ArrayList<>()));
                            dir.recordings.add(
                                    new ArchivedRecording(
                                            jvmId,
                                            filename,
                                            recordingHelper.downloadUrl(jvmId, filename),
                                            recordingHelper.reportUrl(jvmId, filename),
                                            metadata,
                                            item.size(),
                                            item.lastModified().getEpochSecond()));
                        });
        return map.values();
    }

    @GET
    @Path("/api/v3/targets/{id}/recordings")
    @RolesAllowed("read")
    public List<LinkedRecordingDescriptor> listForTarget(@RestPath long id) throws Exception {
        Target target = Target.find("id", id).singleResult();
        return recordingHelper.listActiveRecordings(target).stream()
                .map(recordingHelper::toExternalForm)
                .toList();
    }

    @GET
    @Path("/api/v1/targets/{connectUrl}/recordings")
    @RolesAllowed("read")
    public Response listForTargetByUrl(@RestPath URI connectUrl) throws Exception {
        Target target = Target.getTargetByConnectUrl(connectUrl);
        return Response.status(RestResponse.Status.PERMANENT_REDIRECT)
                .location(URI.create(String.format("/api/v3/targets/%d/recordings", target.id)))
                .build();
    }

    @PATCH
    @Transactional
    @Blocking
    @Path("/api/v3/targets/{targetId}/recordings/{remoteId}")
    @RolesAllowed("write")
    public String patch(@RestPath long targetId, @RestPath long remoteId, String body)
            throws Exception {
        Target target = Target.find("id", targetId).singleResult();
        Optional<ActiveRecording> recording =
                recordingHelper.listActiveRecordings(target).stream()
                        .filter(rec -> rec.remoteId == remoteId)
                        .findFirst();
        if (!recording.isPresent()) {
            throw new NotFoundException();
        }
        ActiveRecording activeRecording = recording.get();
        switch (body.toLowerCase()) {
            case "stop":
<<<<<<< HEAD
                recordingHelper.stopRecording(activeRecording);
=======
                recordingHelper.stopRecording(activeRecording).await().indefinitely();
>>>>>>> 829eea5c
                return null;
            case "save":
                try {
                    // FIXME this operation might take a long time to complete, depending on the
                    // amount of JFR data in the target and the speed of the connection between the
                    // target and Cryostat. We should not make the client wait until this operation
                    // completes before sending a response - it should be async. Here we should just
                    // return an Accepted response, and if a failure occurs that should be indicated
                    // as a websocket notification.
                    return recordingHelper.archiveRecording(activeRecording, null, null).name();
                } catch (IOException ioe) {
                    logger.warn(ioe);
                    return null;
                }
            default:
                throw new BadRequestException(body);
        }
    }

    @PATCH
    @Transactional
    @Blocking
    @Path("/api/v1/targets/{connectUrl}/recordings/{recordingName}")
    @RolesAllowed("write")
    public Response patchV1(@RestPath URI connectUrl, @RestPath String recordingName, String body)
            throws Exception {
        Target target = Target.getTargetByConnectUrl(connectUrl);
        Optional<IRecordingDescriptor> recording =
                connectionManager.executeConnectedTask(
                        target, conn -> recordingHelper.getDescriptorByName(conn, recordingName));
        if (recording.isEmpty()) {
            throw new NotFoundException();
        }
        return Response.status(RestResponse.Status.PERMANENT_REDIRECT)
                .location(
                        URI.create(
                                String.format(
                                        "/api/v3/targets/%d/recordings/%s",
                                        target.id, recording.get().getId())))
                .build();
    }

    @POST
    @Transactional
    @Path("/api/v1/targets/{connectUrl}/snapshot")
    @RolesAllowed("write")
    public Uni<Response> createSnapshotV1(@RestPath URI connectUrl) throws Exception {
        Target target = Target.getTargetByConnectUrl(connectUrl);
        return recordingHelper
                .createSnapshot(target)
                .onItem()
                .transform(
                        recording ->
                                Response.status(Response.Status.OK).entity(recording.name).build())
                .onFailure(SnapshotCreationException.class)
                .recoverWithItem(Response.status(Response.Status.ACCEPTED).build());
    }

    @POST
    @Transactional
    @Path("/api/v2/targets/{connectUrl}/snapshot")
    @RolesAllowed("write")
    public Uni<Response> createSnapshotV2(@RestPath URI connectUrl) throws Exception {
        Target target = Target.getTargetByConnectUrl(connectUrl);
        return recordingHelper
                .createSnapshot(target)
                .onItem()
                .transform(
                        recording ->
                                Response.status(Response.Status.CREATED)
                                        .entity(
                                                V2Response.json(
                                                        Response.Status.CREATED,
                                                        recordingHelper.toExternalForm(recording)))
                                        .build())
                .onFailure(SnapshotCreationException.class)
                .recoverWithItem(
                        Response.status(Response.Status.ACCEPTED)
                                .entity(V2Response.json(Response.Status.ACCEPTED, null))
                                .build());
    }

    @POST
    @Transactional
    @Path("/api/v3/targets/{id}/snapshot")
    @RolesAllowed("write")
    public Uni<Response> createSnapshot(@RestPath long id) throws Exception {
        Target target = Target.find("id", id).singleResult();
        return recordingHelper
                .createSnapshot(target)
                .onItem()
                .transform(
                        recording ->
                                Response.status(Response.Status.OK)
                                        .entity(recordingHelper.toExternalForm(recording))
                                        .build())
                .onFailure(SnapshotCreationException.class)
                .recoverWithItem(Response.status(Response.Status.ACCEPTED).build());
    }

    @POST
    @Transactional
    @Blocking
    @Path("/api/v3/targets/{id}/recordings")
    @RolesAllowed("write")
    public Response createRecording(
            @RestPath long id,
            @RestForm String recordingName,
            @RestForm String events,
            @RestForm Optional<String> replace,
            // restart param is deprecated, only 'replace' should be used and takes priority if both
            // are provided
            @Deprecated @RestForm Optional<Boolean> restart,
            @RestForm Optional<Long> duration,
            @RestForm Optional<Boolean> toDisk,
            @RestForm Optional<Long> maxAge,
            @RestForm Optional<Long> maxSize,
            @RestForm("metadata") Optional<String> rawMetadata,
            @RestForm Optional<Boolean> archiveOnStop)
            throws Exception {
        if (StringUtils.isBlank(recordingName)) {
            throw new BadRequestException("\"recordingName\" form parameter must be provided");
        }
        if (StringUtils.isBlank(events)) {
            throw new BadRequestException("\"events\" form parameter must be provided");
        }

        Target target = Target.find("id", id).singleResult();

        Pair<String, TemplateType> pair = recordingHelper.parseEventSpecifier(events);
        Template template =
                recordingHelper.getPreferredTemplate(target, pair.getKey(), pair.getValue());

        Map<String, String> labels = new HashMap<>();
        if (rawMetadata.isPresent()) {
            labels.putAll(mapper.readValue(rawMetadata.get(), Metadata.class).labels);
        }
        RecordingReplace replacement = RecordingReplace.NEVER;
        if (replace.isPresent()) {
            replacement = RecordingReplace.fromString(replace.get());
        } else if (restart.isPresent()) {
            replacement = restart.get() ? RecordingReplace.ALWAYS : RecordingReplace.NEVER;
        }
        ActiveRecording recording =
                recordingHelper
                        .startRecording(
                                target,
                                replacement,
                                template,
                                new RecordingOptions(
                                        recordingName,
                                        toDisk,
                                        archiveOnStop,
                                        duration,
                                        maxSize,
                                        maxAge),
                                labels)
                        .await()
                        .atMost(Duration.ofSeconds(10));

        return Response.status(Response.Status.CREATED)
                .entity(recordingHelper.toExternalForm(recording))
                .build();
    }

<<<<<<< HEAD
=======
    @Transactional
    void stopRecording(long id, boolean archive) {
        ActiveRecording.<ActiveRecording>findByIdOptional(id)
                .ifPresent(
                        recording -> {
                            try {
                                recording.state = RecordingState.STOPPED;
                                recording.persist();
                                if (archive) {
                                    recordingHelper.archiveRecording(recording, null, null);
                                }
                            } catch (Exception e) {
                                logger.error("couldn't update recording", e);
                            }
                        });
    }

>>>>>>> 829eea5c
    @POST
    @Transactional
    @Blocking
    @Path("/api/v1/targets/{connectUrl}/recordings")
    @RolesAllowed("write")
    public Response createRecordingV1(@RestPath URI connectUrl) throws Exception {
        return Response.status(RestResponse.Status.PERMANENT_REDIRECT)
                .location(
                        URI.create(
                                String.format(
                                        "/api/v3/targets/%d/recordings",
                                        Target.getTargetByConnectUrl(connectUrl).id)))
                .build();
    }

    @DELETE
    @Transactional
    @Blocking
    @Path("/api/v1/targets/{connectUrl}/recordings/{recordingName}")
    @RolesAllowed("write")
    public Response deleteRecordingV1(@RestPath URI connectUrl, @RestPath String recordingName)
            throws Exception {
        if (StringUtils.isBlank(recordingName)) {
            throw new BadRequestException("\"recordingName\" form parameter must be provided");
        }
        Target target = Target.getTargetByConnectUrl(connectUrl);
        long remoteId =
                recordingHelper.listActiveRecordings(target).stream()
                        .filter(r -> Objects.equals(r.name, recordingName))
                        .findFirst()
                        .map(r -> r.remoteId)
                        .orElseThrow(() -> new NotFoundException());
        return Response.status(RestResponse.Status.PERMANENT_REDIRECT)
                .location(
                        URI.create(
                                String.format(
                                        "/api/v3/targets/%d/recordings/%d", target.id, remoteId)))
                .build();
    }

    @DELETE
    @Transactional
    @Blocking
    @Path("/api/v3/targets/{targetId}/recordings/{remoteId}")
    @RolesAllowed("write")
    public void deleteRecording(@RestPath long targetId, @RestPath long remoteId) throws Exception {
        Target target = Target.find("id", targetId).singleResult();
<<<<<<< HEAD
        var recording = target.getRecordingById(remoteId);
        if (recording == null) {
            throw new NotFoundException();
        }
        recordingHelper.deleteRecording(recording);
=======
        target.activeRecordings.stream()
                .filter(r -> r.remoteId == remoteId)
                .findFirst()
                .ifPresentOrElse(
                        recordingHelper::deleteRecording,
                        () -> {
                            throw new NotFoundException();
                        });
>>>>>>> 829eea5c
    }

    @DELETE
    @Blocking
    @Path("/api/beta/fs/recordings/{jvmId}/{filename}")
    @RolesAllowed("write")
    public void deleteArchivedRecording(@RestPath String jvmId, @RestPath String filename)
            throws Exception {
        logger.infov("Handling archived recording deletion: {0} / {1}", jvmId, filename);
        var metadata =
                recordingHelper
                        .getArchivedRecordingMetadata(jvmId, filename)
                        .orElseGet(Metadata::empty);

        var connectUrl =
                Target.getTargetByJvmId(jvmId)
                        .map(t -> t.connectUrl)
                        .map(c -> c.toString())
                        .filter(StringUtils::isNotBlank)
                        .orElseGet(
                                () ->
                                        metadata.labels.computeIfAbsent(
                                                "connectUrl", k -> "lost-" + jvmId));
        logger.infov(
                "Archived recording from connectUrl \"{0}\" has metadata: {1}",
                connectUrl, metadata);
        logger.infov(
                "Sending S3 deletion request for {0} {1}",
                bucket, recordingHelper.archivedRecordingKey(jvmId, filename));
        var resp =
                storage.deleteObject(
                        DeleteObjectRequest.builder()
                                .bucket(bucket)
                                .key(recordingHelper.archivedRecordingKey(jvmId, filename))
                                .build());
        logger.infov(
                "Got SDK response {0} {1}",
                resp.sdkHttpResponse().statusCode(), resp.sdkHttpResponse().statusText());
        if (resp.sdkHttpResponse().isSuccessful()) {
            var event =
                    new ArchivedRecordingEvent(
                            Recordings.RecordingEventCategory.ARCHIVED_DELETED,
                            ArchivedRecordingEvent.Payload.of(
                                    URI.create(connectUrl),
                                    new ArchivedRecording(
                                            jvmId,
                                            filename,
                                            recordingHelper.downloadUrl(jvmId, filename),
                                            recordingHelper.reportUrl(jvmId, filename),
                                            metadata,
                                            0 /*filesize*/,
                                            clock.getMonotonicTime())));
            bus.publish(event.category().category(), event.payload().recording());
            bus.publish(
                    MessagingServer.class.getName(),
                    new Notification(event.category().category(), event.payload()));
        } else {
            throw new HttpException(
                    resp.sdkHttpResponse().statusCode(),
                    resp.sdkHttpResponse().statusText().orElse(""));
        }
    }

    @POST
    @Blocking
    @Path("/api/v1/targets/{connectUrl}/recordings/{recordingName}/upload")
    @RolesAllowed("write")
    public Response uploadActiveToGrafanaV1(
            @RestPath URI connectUrl, @RestPath String recordingName) {
        Target target = Target.getTargetByConnectUrl(connectUrl);
        long remoteId =
                recordingHelper.listActiveRecordings(target).stream()
                        .filter(r -> Objects.equals(r.name, recordingName))
                        .findFirst()
                        .map(r -> r.remoteId)
                        .orElseThrow(() -> new NotFoundException());
        return Response.status(RestResponse.Status.PERMANENT_REDIRECT)
                .location(
                        URI.create(
                                String.format(
                                        "/api/v3/targets/%d/recordings/%d/upload",
                                        target.id, remoteId)))
                .build();
    }

    @POST
    @Blocking
    @Path("/api/v3/targets/{targetId}/recordings/{remoteId}/upload")
    @RolesAllowed("write")
    public Uni<String> uploadActiveToGrafana(@RestPath long targetId, @RestPath long remoteId)
            throws Exception {
        return recordingHelper.uploadToJFRDatasource(targetId, remoteId);
    }

    @POST
    @Path("/api/beta/recordings/{connectUrl}/{filename}/upload")
    @RolesAllowed("write")
    public Response uploadArchivedToGrafanaBeta(
            @RestPath String connectUrl, @RestPath String filename) throws Exception {
        var jvmId = Target.getTargetByConnectUrl(URI.create(connectUrl)).jvmId;
        return Response.status(RestResponse.Status.PERMANENT_REDIRECT)
                .location(
                        URI.create(
                                String.format(
                                        "/api/v3/grafana/%s",
                                        recordingHelper.encodedKey(jvmId, filename))))
                .build();
    }

    @POST
    @Path("/api/beta/fs/recordings/{jvmId}/{filename}/upload")
    @RolesAllowed("write")
    public Response uploadArchivedToGrafanaFromPath(
            @RestPath String jvmId, @RestPath String filename) throws Exception {
        return Response.status(RestResponse.Status.PERMANENT_REDIRECT)
                .location(
                        URI.create(
                                String.format(
                                        "/api/v3/grafana/%s",
                                        recordingHelper.encodedKey(jvmId, filename))))
                .build();
    }

    @POST
    @Blocking
    @Path("/api/v3/grafana/{encodedKey}")
    @RolesAllowed("write")
    public Uni<String> uploadArchivedToGrafana(@RestPath String encodedKey) throws Exception {
        var key = recordingHelper.decodedKey(encodedKey);
        var found =
                recordingHelper.listArchivedRecordingObjects().stream()
                        .anyMatch(
                                o ->
                                        Objects.equals(
                                                o.key(),
                                                recordingHelper.archivedRecordingKey(key)));
        if (!found) {
            throw new NotFoundException();
        }
        return recordingHelper.uploadToJFRDatasource(key);
    }

    @GET
    @Blocking
    @Path("/api/v1/targets/{connectUrl}/recordingOptions")
    @RolesAllowed("read")
    public Response getRecordingOptionsV1(@RestPath URI connectUrl) throws Exception {
        Target target = Target.getTargetByConnectUrl(connectUrl);
        return Response.status(RestResponse.Status.PERMANENT_REDIRECT)
                .location(
                        URI.create(String.format("/api/v3/targets/%d/recordingOptions", target.id)))
                .build();
    }

    @GET
    @Blocking
    @Path("/api/v3/targets/{id}/recordingOptions")
    @RolesAllowed("read")
    public Map<String, Object> getRecordingOptions(@RestPath long id) throws Exception {
        Target target = Target.find("id", id).singleResult();
        return connectionManager.executeConnectedTask(
                target,
                connection -> {
                    RecordingOptionsBuilder builder = recordingOptionsBuilderFactory.create(target);
                    return getRecordingOptions(connection.getService(), builder);
                });
    }

    @PATCH
    @Blocking
    @Path("/api/v1/targets/{connectUrl}/recordingOptions")
    @RolesAllowed("write")
    public Response patchRecordingOptionsV1(@RestPath URI connectUrl) {
        Target target = Target.getTargetByConnectUrl(connectUrl);
        return Response.status(RestResponse.Status.PERMANENT_REDIRECT)
                .location(
                        URI.create(String.format("/api/v3/targets/%d/recordingOptions", target.id)))
                .build();
    }

    @PATCH
    @Blocking
    @Path("/api/v3/targets/{id}/recordingOptions")
    @RolesAllowed("read")
    @SuppressFBWarnings(
            value = "UC_USELESS_OBJECT",
            justification = "SpotBugs thinks the options map is unused, but it is used")
    public Map<String, Object> patchRecordingOptions(
            @RestPath long id,
            @RestForm String toDisk,
            @RestForm String maxAge,
            @RestForm String maxSize)
            throws Exception {
        final String unsetKeyword = "unset";

        Map<String, String> options = new HashMap<>();
        Pattern bool = Pattern.compile("true|false|" + unsetKeyword);
        if (toDisk != null) {
            Matcher m = bool.matcher(toDisk);
            if (!m.matches()) {
                throw new BadRequestException("Invalid options");
            }
            options.put("toDisk", toDisk);
        }
        if (maxAge != null) {
            if (!unsetKeyword.equals(maxAge)) {
                try {
                    Long.parseLong(maxAge);
                    options.put("maxAge", maxAge);
                } catch (NumberFormatException e) {
                    throw new BadRequestException("Invalid options");
                }
            }
        }
        if (maxSize != null) {
            if (!unsetKeyword.equals(maxSize)) {
                try {
                    Long.parseLong(maxSize);
                    options.put("maxSize", maxSize);
                } catch (NumberFormatException e) {
                    throw new BadRequestException("Invalid options");
                }
            }
        }
        Target target = Target.find("id", id).singleResult();
        for (var entry : options.entrySet()) {
            RecordingOptionsCustomizer.OptionKey optionKey =
                    RecordingOptionsCustomizer.OptionKey.fromOptionName(entry.getKey()).get();
            var recordingOptionsCustomizer = recordingOptionsCustomizerFactory.create(target);
            if (unsetKeyword.equals(entry.getValue())) {
                recordingOptionsCustomizer.unset(optionKey);
            } else {
                recordingOptionsCustomizer.set(optionKey, entry.getValue());
            }
        }

        return connectionManager.executeConnectedTask(
                target,
                connection -> {
                    var builder = recordingOptionsBuilderFactory.create(target);
                    return getRecordingOptions(connection.getService(), builder);
                });
    }

    @GET
    @Blocking
    @Path("/api/v3/activedownload/{id}")
    @RolesAllowed("read")
    public Response handleActiveDownload(@RestPath long id) throws Exception {
        ActiveRecording recording = ActiveRecording.findById(id);
        if (recording == null) {
            throw new NotFoundException();
        }
        if (!transientArchivesEnabled) {
            return Response.status(RestResponse.Status.OK)
                    .header(
                            HttpHeaders.CONTENT_DISPOSITION,
                            String.format("attachment; filename=\"%s.jfr\"", recording.name))
                    .header(HttpHeaders.CONTENT_TYPE, HttpMimeType.OCTET_STREAM.mime())
                    .entity(recordingHelper.getActiveInputStream(recording))
                    .build();
        }

        String savename = recording.name;
        String filename =
                recordingHelper
                        .archiveRecording(
                                recording, savename, Instant.now().plus(transientArchivesTtl))
                        .name();
        String encodedKey = recordingHelper.encodedKey(recording.target.jvmId, filename);
        if (!savename.endsWith(".jfr")) {
            savename += ".jfr";
        }
        return Response.status(RestResponse.Status.PERMANENT_REDIRECT)
                .header(
                        HttpHeaders.CONTENT_DISPOSITION,
                        String.format("attachment; filename=\"%s\"", savename))
                .location(
                        URI.create(
                                String.format(
                                        "/api/v3/download/%s?f=%s",
                                        encodedKey,
                                        base64Url.encodeAsString(
                                                savename.getBytes(StandardCharsets.UTF_8)))))
                .build();
    }

    @GET
    @Blocking
    @Path("/api/v3/download/{encodedKey}")
    @RolesAllowed("read")
    public Response handleStorageDownload(@RestPath String encodedKey, @RestQuery String f)
            throws URISyntaxException {
        Pair<String, String> pair = recordingHelper.decodedKey(encodedKey);

        if (!presignedDownloadsEnabled) {
            return Response.status(RestResponse.Status.OK)
                    .header(
                            HttpHeaders.CONTENT_DISPOSITION,
                            String.format("attachment; filename=\"%s\"", pair.getValue()))
                    .header(HttpHeaders.CONTENT_TYPE, HttpMimeType.OCTET_STREAM.mime())
                    .entity(recordingHelper.getArchivedRecordingStream(encodedKey))
                    .build();
        }

        logger.infov("Handling presigned download request for {0}", pair);
        GetObjectRequest getRequest =
                GetObjectRequest.builder()
                        .bucket(bucket)
                        .key(recordingHelper.archivedRecordingKey(pair))
                        .build();
        GetObjectPresignRequest presignRequest =
                GetObjectPresignRequest.builder()
                        .signatureDuration(Duration.ofMinutes(1))
                        .getObjectRequest(getRequest)
                        .build();
        PresignedGetObjectRequest presignedRequest = presigner.presignGetObject(presignRequest);
        URI uri = presignedRequest.url().toURI();
        if (externalStorageUrl.isPresent()) {
            String extUrl = externalStorageUrl.get();
            if (StringUtils.isNotBlank(extUrl)) {
                URI extUri = new URI(extUrl);
                uri =
                        new URI(
                                extUri.getScheme(),
                                extUri.getAuthority(),
                                URI.create(String.format("%s/%s", extUri.getPath(), uri.getPath()))
                                        .normalize()
                                        .getPath(),
                                uri.getQuery(),
                                uri.getFragment());
            }
        }
        ResponseBuilder response = Response.status(RestResponse.Status.PERMANENT_REDIRECT);
        if (StringUtils.isNotBlank(f)) {
            response =
                    response.header(
                            HttpHeaders.CONTENT_DISPOSITION,
                            String.format(
                                    "attachment; filename=\"%s\"",
                                    new String(base64Url.decode(f), StandardCharsets.UTF_8)));
        }
        return response.location(uri).build();
    }

    private static Map<String, Object> getRecordingOptions(
            IFlightRecorderService service, RecordingOptionsBuilder builder) throws Exception {
        IConstrainedMap<String> recordingOptions = builder.build();

        Map<String, IOptionDescriptor<?>> targetRecordingOptions =
                service.getAvailableRecordingOptions();

        Map<String, Object> map = new HashMap<String, Object>();

        if (recordingOptions.get("toDisk") != null) {
            map.put("toDisk", recordingOptions.get("toDisk"));
        } else {
            map.put("toDisk", targetRecordingOptions.get("disk").getDefault());
        }

        map.put("maxAge", getNumericOption("maxAge", recordingOptions, targetRecordingOptions));
        map.put("maxSize", getNumericOption("maxSize", recordingOptions, targetRecordingOptions));

        return map;
    }

    private static Long getNumericOption(
            String name,
            IConstrainedMap<String> defaultOptions,
            Map<String, IOptionDescriptor<?>> targetOptions) {
        Object value;

        if (defaultOptions.get(name) != null) {
            value = defaultOptions.get(name);
        } else {
            value = targetOptions.get(name).getDefault();
        }

        if (value instanceof Number) {
            return Long.valueOf(((Number) value).longValue());
        }
        return null;
    }

    public record LinkedRecordingDescriptor(
            long id,
            long remoteId,
            RecordingState state,
            long duration,
            long startTime,
            boolean continuous,
            boolean toDisk,
            long maxSize,
            long maxAge,
            String name,
            String downloadUrl,
            String reportUrl,
            Metadata metadata) {
        public LinkedRecordingDescriptor {
            Objects.requireNonNull(state);
            Objects.requireNonNull(name);
            Objects.requireNonNull(downloadUrl);
            Objects.requireNonNull(reportUrl);
            Objects.requireNonNull(metadata);
        }
    }

    // TODO include jvmId and filename
    public record ArchivedRecording(
            String jvmId,
            String name,
            String downloadUrl,
            String reportUrl,
            Metadata metadata,
            long size,
            long archivedTime) {
        public ArchivedRecording {
            Objects.requireNonNull(jvmId);
            Objects.requireNonNull(name);
            Objects.requireNonNull(downloadUrl);
            Objects.requireNonNull(reportUrl);
            Objects.requireNonNull(metadata);
        }
    }

    @SuppressFBWarnings("EI_EXPOSE_REP")
    public record ArchivedRecordingDirectory(
            String connectUrl, String jvmId, List<ArchivedRecording> recordings) {
        public ArchivedRecordingDirectory {
            Objects.requireNonNull(connectUrl);
            Objects.requireNonNull(jvmId);
            if (recordings == null) {
                recordings = Collections.emptyList();
            }
        }
    }

    @SuppressFBWarnings("EI_EXPOSE_REP")
    public record Metadata(Map<String, String> labels, Instant expiry) {
        public Metadata {
            Objects.requireNonNull(labels);
        }

        public Metadata(Map<String, String> labels) {
            this(labels, null);
        }

        public Metadata(Metadata other) {
            this(new HashMap<>((other.labels)));
        }

        public Metadata(Metadata other, Instant expiry) {
            this(new HashMap<>((other.labels)), expiry);
        }

        public static Metadata empty() {
            return new Metadata(new HashMap<>());
        }
    }

    public static final String ACTIVE_RECORDING_CREATED = "ActiveRecordingCreated";
    public static final String ACTIVE_RECORDING_STOPPED = "ActiveRecordingStopped";
    public static final String ARCHIVED_RECORDING_DELETED = "ArchivedRecordingDeleted";
    public static final String ARCHIVED_RECORDING_CREATED = "ArchivedRecordingCreated";
    public static final String ACTIVE_RECORDING_DELETED = "ActiveRecordingDeleted";
    public static final String ACTIVE_RECORDING_SAVED = "ActiveRecordingSaved";
    public static final String SNAPSHOT_RECORDING_CREATED = "SnapshotCreated";
    public static final String RECORDING_METADATA_UPDATED = "RecordingMetadataUpdated";

    public enum RecordingEventCategory {
        ACTIVE_CREATED(ACTIVE_RECORDING_CREATED),
        ACTIVE_STOPPED(ACTIVE_RECORDING_STOPPED),
        ACTIVE_SAVED(ACTIVE_RECORDING_SAVED),
        ACTIVE_DELETED(ACTIVE_RECORDING_DELETED),
        ARCHIVED_CREATED(ARCHIVED_RECORDING_CREATED),
        ARCHIVED_DELETED(ARCHIVED_RECORDING_DELETED),
        SNAPSHOT_CREATED(SNAPSHOT_RECORDING_CREATED),
        METADATA_UPDATED(RECORDING_METADATA_UPDATED),
        ;

        private final String category;

        private RecordingEventCategory(String category) {
            this.category = category;
        }

        public String category() {
            return category;
        }
    }
}<|MERGE_RESOLUTION|>--- conflicted
+++ resolved
@@ -29,7 +29,6 @@
 import java.util.Map;
 import java.util.Objects;
 import java.util.Optional;
-import java.util.concurrent.TimeUnit;
 import java.util.regex.Matcher;
 import java.util.regex.Pattern;
 
@@ -481,11 +480,7 @@
         ActiveRecording activeRecording = recording.get();
         switch (body.toLowerCase()) {
             case "stop":
-<<<<<<< HEAD
-                recordingHelper.stopRecording(activeRecording);
-=======
                 recordingHelper.stopRecording(activeRecording).await().indefinitely();
->>>>>>> 829eea5c
                 return null;
             case "save":
                 try {
@@ -651,26 +646,6 @@
                 .build();
     }
 
-<<<<<<< HEAD
-=======
-    @Transactional
-    void stopRecording(long id, boolean archive) {
-        ActiveRecording.<ActiveRecording>findByIdOptional(id)
-                .ifPresent(
-                        recording -> {
-                            try {
-                                recording.state = RecordingState.STOPPED;
-                                recording.persist();
-                                if (archive) {
-                                    recordingHelper.archiveRecording(recording, null, null);
-                                }
-                            } catch (Exception e) {
-                                logger.error("couldn't update recording", e);
-                            }
-                        });
-    }
-
->>>>>>> 829eea5c
     @POST
     @Transactional
     @Blocking
@@ -718,22 +693,11 @@
     @RolesAllowed("write")
     public void deleteRecording(@RestPath long targetId, @RestPath long remoteId) throws Exception {
         Target target = Target.find("id", targetId).singleResult();
-<<<<<<< HEAD
         var recording = target.getRecordingById(remoteId);
         if (recording == null) {
             throw new NotFoundException();
         }
         recordingHelper.deleteRecording(recording);
-=======
-        target.activeRecordings.stream()
-                .filter(r -> r.remoteId == remoteId)
-                .findFirst()
-                .ifPresentOrElse(
-                        recordingHelper::deleteRecording,
-                        () -> {
-                            throw new NotFoundException();
-                        });
->>>>>>> 829eea5c
     }
 
     @DELETE
