/*
 * Copyright The Cryostat Authors.
 *
 * Licensed under the Apache License, Version 2.0 (the "License");
 * you may not use this file except in compliance with the License.
 * You may obtain a copy of the License at
 *
 * http://www.apache.org/licenses/LICENSE-2.0
 *
 * Unless required by applicable law or agreed to in writing, software
 * distributed under the License is distributed on an "AS IS" BASIS,
 * WITHOUT WARRANTIES OR CONDITIONS OF ANY KIND, either express or implied.
 * See the License for the specific language governing permissions and
 * limitations under the License.
 */
package io.cryostat.recordings;

import java.io.IOException;
import java.net.URI;
import java.net.URISyntaxException;
import java.nio.charset.StandardCharsets;
import java.time.Duration;
import java.time.Instant;
import java.util.ArrayList;
import java.util.Collection;
import java.util.Collections;
import java.util.HashMap;
import java.util.List;
import java.util.Map;
import java.util.Objects;
import java.util.Optional;
import java.util.concurrent.ScheduledExecutorService;
import java.util.concurrent.TimeUnit;
import java.util.regex.Matcher;
import java.util.regex.Pattern;

import org.openjdk.jmc.common.unit.IConstrainedMap;
import org.openjdk.jmc.common.unit.IOptionDescriptor;
import org.openjdk.jmc.flightrecorder.configuration.recording.RecordingOptionsBuilder;
import org.openjdk.jmc.rjmx.services.jfr.FlightRecorderException;
import org.openjdk.jmc.rjmx.services.jfr.IFlightRecorderService;
import org.openjdk.jmc.rjmx.services.jfr.IRecordingDescriptor;

import io.cryostat.ConfigProperties;
import io.cryostat.Producers;
import io.cryostat.StorageBuckets;
import io.cryostat.V2Response;
import io.cryostat.core.EventOptionsBuilder;
import io.cryostat.core.RecordingOptionsCustomizer;
import io.cryostat.core.net.JFRConnection;
import io.cryostat.core.sys.Clock;
import io.cryostat.core.templates.Template;
import io.cryostat.core.templates.TemplateType;
import io.cryostat.recordings.ActiveRecording.Listener.ArchivedRecordingEvent;
import io.cryostat.recordings.RecordingHelper.RecordingOptions;
import io.cryostat.recordings.RecordingHelper.RecordingReplace;
import io.cryostat.recordings.RecordingHelper.SnapshotCreationException;
import io.cryostat.targets.Target;
import io.cryostat.targets.TargetConnectionManager;
import io.cryostat.util.HttpMimeType;
import io.cryostat.ws.MessagingServer;
import io.cryostat.ws.Notification;

import com.fasterxml.jackson.databind.ObjectMapper;
import edu.umd.cs.findbugs.annotations.SuppressFBWarnings;
import io.quarkus.runtime.StartupEvent;
import io.smallrye.common.annotation.Blocking;
import io.smallrye.mutiny.Uni;
import io.vertx.core.json.JsonObject;
import io.vertx.ext.web.handler.HttpException;
import io.vertx.mutiny.core.eventbus.EventBus;
import jakarta.annotation.security.RolesAllowed;
import jakarta.enterprise.event.Observes;
import jakarta.inject.Inject;
import jakarta.inject.Named;
import jakarta.transaction.Transactional;
import jakarta.ws.rs.BadRequestException;
import jakarta.ws.rs.DELETE;
import jakarta.ws.rs.GET;
import jakarta.ws.rs.NotFoundException;
import jakarta.ws.rs.PATCH;
import jakarta.ws.rs.POST;
import jakarta.ws.rs.Path;
import jakarta.ws.rs.core.HttpHeaders;
import jakarta.ws.rs.core.Response;
import jakarta.ws.rs.core.Response.ResponseBuilder;
import jdk.jfr.RecordingState;
import org.apache.commons.codec.binary.Base64;
import org.apache.commons.lang3.StringUtils;
import org.apache.commons.lang3.tuple.Pair;
import org.eclipse.microprofile.config.inject.ConfigProperty;
import org.jboss.logging.Logger;
import org.jboss.resteasy.reactive.RestForm;
import org.jboss.resteasy.reactive.RestPath;
import org.jboss.resteasy.reactive.RestQuery;
import org.jboss.resteasy.reactive.RestResponse;
import org.jboss.resteasy.reactive.multipart.FileUpload;
import software.amazon.awssdk.core.sync.RequestBody;
import software.amazon.awssdk.services.s3.S3Client;
import software.amazon.awssdk.services.s3.model.Delete;
import software.amazon.awssdk.services.s3.model.DeleteObjectRequest;
import software.amazon.awssdk.services.s3.model.DeleteObjectsRequest;
import software.amazon.awssdk.services.s3.model.GetObjectRequest;
import software.amazon.awssdk.services.s3.model.ObjectIdentifier;
import software.amazon.awssdk.services.s3.model.PutObjectRequest;
import software.amazon.awssdk.services.s3.model.S3Object;
import software.amazon.awssdk.services.s3.presigner.S3Presigner;
import software.amazon.awssdk.services.s3.presigner.model.GetObjectPresignRequest;
import software.amazon.awssdk.services.s3.presigner.model.PresignedGetObjectRequest;

@Path("")
public class Recordings {

    @Inject TargetConnectionManager connectionManager;
    @Inject EventBus bus;
    @Inject RecordingOptionsBuilderFactory recordingOptionsBuilderFactory;
    @Inject RecordingOptionsCustomizerFactory recordingOptionsCustomizerFactory;
    @Inject EventOptionsBuilder.Factory eventOptionsBuilderFactory;
    @Inject Clock clock;
    @Inject S3Client storage;
    @Inject StorageBuckets storageBuckets;
    @Inject S3Presigner presigner;
    @Inject RemoteRecordingInputStreamFactory remoteRecordingStreamFactory;
    @Inject ScheduledExecutorService scheduler;
    @Inject ObjectMapper mapper;
    @Inject RecordingHelper recordingHelper;
    @Inject Logger logger;

    @Inject
    @Named(Producers.BASE64_URL)
    Base64 base64Url;

    @ConfigProperty(name = ConfigProperties.AWS_BUCKET_NAME_ARCHIVES)
    String bucket;

    @ConfigProperty(name = ConfigProperties.GRAFANA_DATASOURCE_URL)
    Optional<String> grafanaDatasourceURL;

    @ConfigProperty(name = ConfigProperties.STORAGE_TRANSIENT_ARCHIVES_ENABLED)
    boolean transientArchivesEnabled;

    @ConfigProperty(name = ConfigProperties.STORAGE_TRANSIENT_ARCHIVES_TTL)
    Duration transientArchivesTtl;

    @ConfigProperty(name = ConfigProperties.STORAGE_PRESIGNED_DOWNLOADS_ENABLED)
    boolean presignedDownloadsEnabled;

    @ConfigProperty(name = ConfigProperties.STORAGE_EXT_URL)
    Optional<String> externalStorageUrl;

    void onStart(@Observes StartupEvent evt) {
        storageBuckets.createIfNecessary(bucket);
    }

    @GET
    @Blocking
    @Path("/api/v1/recordings")
    @RolesAllowed("read")
    public List<ArchivedRecording> listArchivesV1() {
        return recordingHelper.listArchivedRecordings();
    }

    @POST
    @Blocking
    @Path("/api/v1/recordings")
    @RolesAllowed("write")
    public Map<String, Object> upload(
            @RestForm("recording") FileUpload recording, @RestForm("labels") JsonObject rawLabels)
            throws Exception {
        Map<String, String> labels = new HashMap<>();
        if (rawLabels != null) {
            rawLabels.getMap().forEach((k, v) -> labels.put(k, v.toString()));
        }
        labels.put("jvmId", "uploads");
        labels.put("connectUrl", "uploads");
        Metadata metadata = new Metadata(labels);
        return doUpload(recording, metadata, "uploads");
    }

    @POST
    @Blocking
    @Path("/api/beta/recordings/{jvmId}")
    @RolesAllowed("write")
    public void agentPush(
            @RestPath String jvmId,
            @RestForm("recording") FileUpload recording,
            @RestForm("labels") JsonObject rawLabels,
            @RestForm("maxFiles") int maxFiles)
            throws Exception {
        jvmId = jvmId.strip();
        int max = Integer.MAX_VALUE;
        if (maxFiles > 0) {
            max = maxFiles;
        }
        Map<String, String> labels = new HashMap<>();
        if (rawLabels != null) {
            rawLabels.getMap().forEach((k, v) -> labels.put(k, v.toString()));
        }
        labels.put("jvmId", jvmId);
        Metadata metadata = new Metadata(labels);
        logger.infov(
                "recording:{0}, labels:{1}, maxFiles:{2}", recording.fileName(), labels, maxFiles);
        doUpload(recording, metadata, jvmId);
        var objs = new ArrayList<S3Object>();
        recordingHelper.listArchivedRecordingObjects(jvmId).iterator().forEachRemaining(objs::add);
        var toRemove =
                objs.stream()
                        .sorted((a, b) -> b.lastModified().compareTo(a.lastModified()))
                        .skip(max)
                        .toList();
        if (toRemove.isEmpty()) {
            return;
        }
        logger.infov("Removing {0}", toRemove);

        // FIXME this notification should be emitted in the deletion operation stream so that there
        // is one notification per deleted object
        var target = Target.getTargetByJvmId(jvmId);
        var event =
                new ArchivedRecordingEvent(
                        Recordings.RecordingEventCategory.ARCHIVED_DELETED,
                        ArchivedRecordingEvent.Payload.of(
                                target.map(t -> t.connectUrl).orElse(null),
                                new ArchivedRecording(
                                        jvmId,
                                        recording.fileName(),
                                        recordingHelper.downloadUrl(jvmId, recording.fileName()),
                                        recordingHelper.reportUrl(jvmId, recording.fileName()),
                                        metadata,
                                        0,
                                        clock.getMonotonicTime())));
        bus.publish(event.category().category(), event.payload().recording());
        bus.publish(
                MessagingServer.class.getName(),
                new Notification(event.category().category(), event.payload()));
        storage.deleteObjects(
                        DeleteObjectsRequest.builder()
                                .bucket(bucket)
                                .delete(
                                        Delete.builder()
                                                .objects(
                                                        toRemove.stream()
                                                                .map(S3Object::key)
                                                                .map(
                                                                        k ->
                                                                                ObjectIdentifier
                                                                                        .builder()
                                                                                        .key(k)
                                                                                        .build())
                                                                .toList())
                                                .build())
                                .build())
                .errors()
                .forEach(
                        err -> {
                            logger.errorv(
                                    "Deletion failure: {0} due to {1}", err.key(), err.message());
                        });
    }

    @GET
    @Blocking
    @Path("/api/beta/recordings/{jvmId}")
    @RolesAllowed("read")
    public List<ArchivedRecording> agentGet(@RestPath String jvmId) {
        var result = new ArrayList<ArchivedRecording>();
        recordingHelper
                .listArchivedRecordingObjects(jvmId)
                .forEach(
                        item -> {
                            String objectName = item.key().strip();
                            String filename = objectName.split("/")[1];
                            Metadata metadata =
                                    recordingHelper
                                            .getArchivedRecordingMetadata(jvmId, filename)
                                            .orElseGet(Metadata::empty);
                            result.add(
                                    new ArchivedRecording(
                                            jvmId,
                                            filename,
                                            recordingHelper.downloadUrl(jvmId, filename),
                                            recordingHelper.reportUrl(jvmId, filename),
                                            metadata,
                                            item.size(),
                                            item.lastModified().getEpochSecond()));
                        });
        return result;
    }

    @DELETE
    @Blocking
    @Path("/api/beta/recordings/{connectUrl}/{filename}")
    @RolesAllowed("write")
    public Response agentDelete(@RestPath String connectUrl, @RestPath String filename)
            throws Exception {
        String jvmId;
        if ("uploads".equals(connectUrl)) {
            jvmId = "uploads";
        } else {
            jvmId = Target.getTargetByConnectUrl(URI.create(connectUrl)).jvmId;
        }
        if (!recordingHelper.listArchivedRecordingObjects(jvmId).stream()
                .map(item -> item.key().strip().split("/")[1])
                .anyMatch(fn -> Objects.equals(fn, filename))) {
            return Response.status(RestResponse.Status.NOT_FOUND).build();
        }
        recordingHelper.deleteArchivedRecording(jvmId, filename);
        return Response.status(RestResponse.Status.NO_CONTENT).build();
    }

    @Blocking
    Map<String, Object> doUpload(FileUpload recording, Metadata metadata, String jvmId) {
        logger.infov(
                "Upload: {0} {1} {2} {3}",
                recording.name(), recording.fileName(), recording.filePath(), metadata.labels);
        String filename = recording.fileName().strip();
        if (StringUtils.isBlank(filename)) {
            throw new BadRequestException();
        }
        if (!filename.endsWith(".jfr")) {
            filename = filename + ".jfr";
        }
        Map<String, String> labels = new HashMap<>(metadata.labels);
        labels.put("jvmId", jvmId);
        String key = recordingHelper.archivedRecordingKey(jvmId, filename);
        storage.putObject(
                PutObjectRequest.builder()
                        .bucket(bucket)
                        .key(key)
                        .contentType(RecordingHelper.JFR_MIME)
                        .tagging(recordingHelper.createMetadataTagging(new Metadata(labels)))
                        .build(),
                RequestBody.fromFile(recording.filePath()));
        logger.info("Upload complete");

        var target = Target.getTargetByJvmId(jvmId);
        var event =
                new ArchivedRecordingEvent(
                        Recordings.RecordingEventCategory.ARCHIVED_CREATED,
                        ArchivedRecordingEvent.Payload.of(
                                target.map(t -> t.connectUrl).orElse(null),
                                new ArchivedRecording(
                                        jvmId,
                                        filename,
                                        recordingHelper.downloadUrl(jvmId, filename),
                                        recordingHelper.reportUrl(jvmId, filename),
                                        metadata,
                                        recording.size(),
                                        clock.getMonotonicTime())));
        bus.publish(event.category().category(), event.payload().recording());
        bus.publish(
                MessagingServer.class.getName(),
                new Notification(event.category().category(), event.payload()));

        return Map.of("name", filename, "metadata", Map.of("labels", metadata.labels));
    }

    @DELETE
    @Blocking
    @Path("/api/v1/recordings/{filename}")
    @RolesAllowed("write")
    public void delete(@RestPath String filename) throws Exception {
        // TODO scan all prefixes for matching filename? This is an old v1 API problem.
        storage.deleteObject(
                DeleteObjectRequest.builder()
                        .bucket(bucket)
                        .key(String.format("%s/%s", "uploads", filename))
                        .build());
    }

    @GET
    @Blocking
    @Path("/api/beta/fs/recordings")
    @RolesAllowed("read")
    public Collection<ArchivedRecordingDirectory> listFsArchives() {
        var map = new HashMap<String, ArchivedRecordingDirectory>();
        recordingHelper
                .listArchivedRecordingObjects()
                .forEach(
                        item -> {
                            String path = item.key().strip();
                            String[] parts = path.split("/");
                            String jvmId = parts[0];
                            String filename = parts[1];

                            Metadata metadata =
                                    recordingHelper
                                            .getArchivedRecordingMetadata(jvmId, filename)
                                            .orElseGet(Metadata::empty);

                            String connectUrl =
                                    metadata.labels.computeIfAbsent("connectUrl", k -> jvmId);
                            var dir =
                                    map.computeIfAbsent(
                                            jvmId,
                                            id ->
                                                    new ArchivedRecordingDirectory(
                                                            connectUrl, id, new ArrayList<>()));
                            dir.recordings.add(
                                    new ArchivedRecording(
                                            jvmId,
                                            filename,
                                            recordingHelper.downloadUrl(jvmId, filename),
                                            recordingHelper.reportUrl(jvmId, filename),
                                            metadata,
                                            item.size(),
                                            item.lastModified().getEpochSecond()));
                        });
        return map.values();
    }

    @GET
    @Blocking
    @Path("/api/beta/fs/recordings/{jvmId}")
    @RolesAllowed("read")
    public Collection<ArchivedRecordingDirectory> listFsArchives(@RestPath String jvmId) {
        var map = new HashMap<String, ArchivedRecordingDirectory>();
        recordingHelper
                .listArchivedRecordingObjects(jvmId)
                .forEach(
                        item -> {
                            String filename = item.key().strip().replace(jvmId + "/", "");

                            Metadata metadata =
                                    recordingHelper
                                            .getArchivedRecordingMetadata(jvmId, filename)
                                            .orElseGet(Metadata::empty);

                            String connectUrl =
                                    metadata.labels.computeIfAbsent("connectUrl", k -> jvmId);
                            var dir =
                                    map.computeIfAbsent(
                                            jvmId,
                                            id ->
                                                    new ArchivedRecordingDirectory(
                                                            connectUrl, id, new ArrayList<>()));
                            dir.recordings.add(
                                    new ArchivedRecording(
                                            jvmId,
                                            filename,
                                            recordingHelper.downloadUrl(jvmId, filename),
                                            recordingHelper.reportUrl(jvmId, filename),
                                            metadata,
                                            item.size(),
                                            item.lastModified().getEpochSecond()));
                        });
        return map.values();
    }

    @GET
    @Path("/api/v3/targets/{id}/recordings")
    @RolesAllowed("read")
    public List<LinkedRecordingDescriptor> listForTarget(@RestPath long id) throws Exception {
        Target target = Target.find("id", id).singleResult();
        return target.activeRecordings.stream().map(recordingHelper::toExternalForm).toList();
    }

    @GET
    @Path("/api/v1/targets/{connectUrl}/recordings")
    @RolesAllowed("read")
    public Response listForTargetByUrl(@RestPath URI connectUrl) throws Exception {
        Target target = Target.getTargetByConnectUrl(connectUrl);
        return Response.status(RestResponse.Status.PERMANENT_REDIRECT)
                .location(URI.create(String.format("/api/v3/targets/%d/recordings", target.id)))
                .build();
    }

    @PATCH
    @Transactional
    @Blocking
    @Path("/api/v3/targets/{targetId}/recordings/{remoteId}")
    @RolesAllowed("write")
    public String patch(@RestPath long targetId, @RestPath long remoteId, String body)
            throws Exception {
        Target target = Target.find("id", targetId).singleResult();
        Optional<ActiveRecording> recording =
                target.activeRecordings.stream()
                        .filter(rec -> rec.remoteId == remoteId)
                        .findFirst();
        if (!recording.isPresent()) {
            throw new NotFoundException();
        }
        ActiveRecording activeRecording = recording.get();
        switch (body.toLowerCase()) {
            case "stop":
                recordingHelper.stopRecording(activeRecording).await().indefinitely();
                return null;
            case "save":
                try {
                    // FIXME this operation might take a long time to complete, depending on the
                    // amount of JFR data in the target and the speed of the connection between the
                    // target and Cryostat. We should not make the client wait until this operation
                    // completes before sending a response - it should be async. Here we should just
                    // return an Accepted response, and if a failure occurs that should be indicated
                    // as a websocket notification.
                    return recordingHelper.archiveRecording(activeRecording, null, null).name();
                } catch (IOException ioe) {
                    logger.warn(ioe);
                    return null;
                }
            default:
                throw new BadRequestException(body);
        }
    }

    @PATCH
    @Transactional
    @Blocking
    @Path("/api/v1/targets/{connectUrl}/recordings/{recordingName}")
    @RolesAllowed("write")
    public Response patchV1(@RestPath URI connectUrl, @RestPath String recordingName, String body)
            throws Exception {
        Target target = Target.getTargetByConnectUrl(connectUrl);
        Optional<IRecordingDescriptor> recording =
                connectionManager.executeConnectedTask(
                        target, conn -> RecordingHelper.getDescriptorByName(conn, recordingName));
        if (recording.isEmpty()) {
            throw new NotFoundException();
        }
        return Response.status(RestResponse.Status.PERMANENT_REDIRECT)
                .location(
                        URI.create(
                                String.format(
                                        "/api/v3/targets/%d/recordings/%s",
                                        target.id, recording.get().getId())))
                .build();
    }

    @POST
    @Transactional
    @Path("/api/v1/targets/{connectUrl}/snapshot")
    @RolesAllowed("write")
    public Uni<Response> createSnapshotV1(@RestPath URI connectUrl) throws Exception {
        Target target = Target.getTargetByConnectUrl(connectUrl);
        return recordingHelper
                .createSnapshot(target)
                .onItem()
                .transform(
                        recording ->
                                Response.status(Response.Status.OK).entity(recording.name).build())
                .onFailure(SnapshotCreationException.class)
                .recoverWithItem(Response.status(Response.Status.ACCEPTED).build());
    }

    @POST
    @Transactional
    @Path("/api/v2/targets/{connectUrl}/snapshot")
    @RolesAllowed("write")
    public Uni<Response> createSnapshotV2(@RestPath URI connectUrl) throws Exception {
        Target target = Target.getTargetByConnectUrl(connectUrl);
        return recordingHelper
                .createSnapshot(target)
                .onItem()
                .transform(
                        recording ->
                                Response.status(Response.Status.CREATED)
                                        .entity(
                                                V2Response.json(
                                                        Response.Status.CREATED,
                                                        recordingHelper.toExternalForm(recording)))
                                        .build())
                .onFailure(SnapshotCreationException.class)
                .recoverWithItem(
                        Response.status(Response.Status.ACCEPTED)
                                .entity(V2Response.json(Response.Status.ACCEPTED, null))
                                .build());
    }

    @POST
    @Transactional
    @Path("/api/v3/targets/{id}/snapshot")
    @RolesAllowed("write")
    public Uni<Response> createSnapshot(@RestPath long id) throws Exception {
        Target target = Target.find("id", id).singleResult();
        return recordingHelper
                .createSnapshot(target)
                .onItem()
                .transform(
                        recording ->
                                Response.status(Response.Status.OK)
                                        .entity(recordingHelper.toExternalForm(recording))
                                        .build())
                .onFailure(SnapshotCreationException.class)
                .recoverWithItem(Response.status(Response.Status.ACCEPTED).build());
    }

    @POST
    @Transactional
    @Blocking
    @Path("/api/v3/targets/{id}/recordings")
    @RolesAllowed("write")
    public Response createRecording(
            @RestPath long id,
            @RestForm String recordingName,
            @RestForm String events,
            @RestForm Optional<String> replace,
            // restart param is deprecated, only 'replace' should be used and takes priority if both
            // are provided
            @RestForm Optional<Boolean> restart,
            @RestForm Optional<Long> duration,
            @RestForm Optional<Boolean> toDisk,
            @RestForm Optional<Long> maxAge,
            @RestForm Optional<Long> maxSize,
            @RestForm("metadata") Optional<String> rawMetadata,
            @RestForm Optional<Boolean> archiveOnStop)
            throws Exception {
        if (StringUtils.isBlank(recordingName)) {
            throw new BadRequestException("\"recordingName\" form parameter must be provided");
        }
        if (StringUtils.isBlank(events)) {
            throw new BadRequestException("\"events\" form parameter must be provided");
        }

        Target target = Target.find("id", id).singleResult();

        Pair<String, TemplateType> pair = recordingHelper.parseEventSpecifier(events);
        Template template =
                recordingHelper.getPreferredTemplate(target, pair.getKey(), pair.getValue());

        Map<String, String> labels = new HashMap<>();
        if (rawMetadata.isPresent()) {
            labels.putAll(mapper.readValue(rawMetadata.get(), Metadata.class).labels);
        }
        RecordingReplace replacement = RecordingReplace.NEVER;
        if (replace.isPresent()) {
            replacement = RecordingReplace.fromString(replace.get());
        } else if (restart.isPresent()) {
            replacement = restart.get() ? RecordingReplace.ALWAYS : RecordingReplace.NEVER;
        }
        ActiveRecording recording =
<<<<<<< HEAD
                recordingHelper
                        .startRecording(
                                target,
                                replacement,
                                template,
                                new RecordingOptions(
                                        recordingName,
                                        toDisk,
                                        archiveOnStop,
                                        duration,
                                        maxSize,
                                        maxAge),
                                labels)
                        .await()
                        .atMost(Duration.ofSeconds(10));
=======
                connectionManager.executeConnectedTask(
                        target,
                        connection -> {
                            RecordingOptionsBuilder optionsBuilder =
                                    recordingOptionsBuilderFactory
                                            .create(target)
                                            .name(recordingName);
                            if (duration.isPresent()) {
                                optionsBuilder.duration(TimeUnit.SECONDS.toMillis(duration.get()));
                            }
                            if (toDisk.isPresent()) {
                                optionsBuilder.toDisk(toDisk.get());
                            }
                            if (maxAge.isPresent()) {
                                optionsBuilder.maxAge(maxAge.get());
                            }
                            if (maxSize.isPresent()) {
                                optionsBuilder.maxSize(maxSize.get());
                            }
                            Map<String, String> labels = new HashMap<>();
                            if (rawMetadata.isPresent()) {
                                labels.putAll(
                                        mapper.readValue(rawMetadata.get(), Metadata.class).labels);
                            }
                            RecordingReplace replacement = RecordingReplace.NEVER;
                            if (replace.isPresent()) {
                                replacement = RecordingReplace.fromString(replace.get());
                            } else if (restart.isPresent()) {
                                replacement =
                                        restart.get()
                                                ? RecordingReplace.ALWAYS
                                                : RecordingReplace.NEVER;
                            }
                            IConstrainedMap<String> recordingOptions = optionsBuilder.build();
                            return recordingHelper.startRecording(
                                    target,
                                    recordingOptions,
                                    template,
                                    new Metadata(labels),
                                    archiveOnStop.orElse(false),
                                    replacement,
                                    connection);
                        });
>>>>>>> 2c22fac4

        if (recording.duration > 0) {
            scheduler.schedule(
                    () -> stopRecording(recording.id, archiveOnStop.orElse(false)),
                    recording.duration,
                    TimeUnit.MILLISECONDS);
        }

        return Response.status(Response.Status.CREATED)
                .entity(recordingHelper.toExternalForm(recording))
                .build();
    }

    @Transactional
    void stopRecording(long id, boolean archive) {
        ActiveRecording.<ActiveRecording>findByIdOptional(id)
                .ifPresent(
                        recording -> {
                            try {
                                recording.state = RecordingState.STOPPED;
                                recording.persist();
                                if (archive) {
                                    recordingHelper.archiveRecording(recording, null, null);
                                }
                            } catch (Exception e) {
                                logger.error("couldn't update recording", e);
                            }
                        });
    }

    @POST
    @Transactional
    @Blocking
    @Path("/api/v1/targets/{connectUrl}/recordings")
    @RolesAllowed("write")
    public Response createRecordingV1(@RestPath URI connectUrl) throws Exception {
        return Response.status(RestResponse.Status.PERMANENT_REDIRECT)
                .location(
                        URI.create(
                                String.format(
                                        "/api/v3/targets/%d/recordings",
                                        Target.getTargetByConnectUrl(connectUrl).id)))
                .build();
    }

    @DELETE
    @Transactional
    @Blocking
    @Path("/api/v1/targets/{connectUrl}/recordings/{recordingName}")
    @RolesAllowed("write")
    public Response deleteRecordingV1(@RestPath URI connectUrl, @RestPath String recordingName)
            throws Exception {
        if (StringUtils.isBlank(recordingName)) {
            throw new BadRequestException("\"recordingName\" form parameter must be provided");
        }
        Target target = Target.getTargetByConnectUrl(connectUrl);
        long remoteId =
                target.activeRecordings.stream()
                        .filter(r -> Objects.equals(r.name, recordingName))
                        .findFirst()
                        .map(r -> r.remoteId)
                        .orElseThrow(() -> new NotFoundException());
        return Response.status(RestResponse.Status.PERMANENT_REDIRECT)
                .location(
                        URI.create(
                                String.format(
                                        "/api/v3/targets/%d/recordings/%d", target.id, remoteId)))
                .build();
    }

    @DELETE
    @Transactional
    @Blocking
    @Path("/api/v3/targets/{targetId}/recordings/{remoteId}")
    @RolesAllowed("write")
    public void deleteRecording(@RestPath long targetId, @RestPath long remoteId) throws Exception {
        Target target = Target.find("id", targetId).singleResult();
        target.activeRecordings.stream()
                .filter(r -> r.remoteId == remoteId)
                .findFirst()
                .ifPresentOrElse(
                        recordingHelper::deleteRecording,
                        () -> {
                            throw new NotFoundException();
                        });
    }

    @DELETE
    @Blocking
    @Path("/api/beta/fs/recordings/{jvmId}/{filename}")
    @RolesAllowed("write")
    public void deleteArchivedRecording(@RestPath String jvmId, @RestPath String filename)
            throws Exception {
        logger.infov("Handling archived recording deletion: {0} / {1}", jvmId, filename);
        var metadata =
                recordingHelper
                        .getArchivedRecordingMetadata(jvmId, filename)
                        .orElseGet(Metadata::empty);

        var connectUrl =
                Target.getTargetByJvmId(jvmId)
                        .map(t -> t.connectUrl)
                        .map(c -> c.toString())
                        .filter(StringUtils::isNotBlank)
                        .orElseGet(
                                () ->
                                        metadata.labels.computeIfAbsent(
                                                "connectUrl", k -> "lost-" + jvmId));
        logger.infov(
                "Archived recording from connectUrl \"{0}\" has metadata: {1}",
                connectUrl, metadata);
        logger.infov(
                "Sending S3 deletion request for {0} {1}",
                bucket, recordingHelper.archivedRecordingKey(jvmId, filename));
        var resp =
                storage.deleteObject(
                        DeleteObjectRequest.builder()
                                .bucket(bucket)
                                .key(recordingHelper.archivedRecordingKey(jvmId, filename))
                                .build());
        logger.infov(
                "Got SDK response {0} {1}",
                resp.sdkHttpResponse().statusCode(), resp.sdkHttpResponse().statusText());
        if (resp.sdkHttpResponse().isSuccessful()) {
            var event =
                    new ArchivedRecordingEvent(
                            Recordings.RecordingEventCategory.ARCHIVED_DELETED,
                            ArchivedRecordingEvent.Payload.of(
                                    URI.create(connectUrl),
                                    new ArchivedRecording(
                                            jvmId,
                                            filename,
                                            recordingHelper.downloadUrl(jvmId, filename),
                                            recordingHelper.reportUrl(jvmId, filename),
                                            metadata,
                                            0 /*filesize*/,
                                            clock.getMonotonicTime())));
            bus.publish(event.category().category(), event.payload().recording());
            bus.publish(
                    MessagingServer.class.getName(),
                    new Notification(event.category().category(), event.payload()));
        } else {
            throw new HttpException(
                    resp.sdkHttpResponse().statusCode(),
                    resp.sdkHttpResponse().statusText().orElse(""));
        }
    }

    static void safeCloseRecording(JFRConnection conn, IRecordingDescriptor rec, Logger logger) {
        try {
            conn.getService().close(rec);
        } catch (FlightRecorderException e) {
            logger.error("Failed to stop remote recording", e);
        } catch (Exception e) {
            logger.error("Unexpected exception", e);
        }
    }

    @POST
    @Blocking
    @Path("/api/v1/targets/{connectUrl}/recordings/{recordingName}/upload")
    @RolesAllowed("write")
    public Response uploadActiveToGrafanaV1(
            @RestPath URI connectUrl, @RestPath String recordingName) {
        Target target = Target.getTargetByConnectUrl(connectUrl);
        long remoteId =
                target.activeRecordings.stream()
                        .filter(r -> Objects.equals(r.name, recordingName))
                        .findFirst()
                        .map(r -> r.remoteId)
                        .orElseThrow(() -> new NotFoundException());
        return Response.status(RestResponse.Status.PERMANENT_REDIRECT)
                .location(
                        URI.create(
                                String.format(
                                        "/api/v3/targets/%d/recordings/%d/upload",
                                        target.id, remoteId)))
                .build();
    }

    @POST
    @Blocking
    @Path("/api/v3/targets/{targetId}/recordings/{remoteId}/upload")
    @RolesAllowed("write")
    public Uni<String> uploadActiveToGrafana(@RestPath long targetId, @RestPath long remoteId)
            throws Exception {
        return recordingHelper.uploadToJFRDatasource(targetId, remoteId);
    }

    @POST
    @Path("/api/beta/recordings/{connectUrl}/{filename}/upload")
    @RolesAllowed("write")
    public Response uploadArchivedToGrafanaBeta(
            @RestPath String connectUrl, @RestPath String filename) throws Exception {
        var jvmId = Target.getTargetByConnectUrl(URI.create(connectUrl)).jvmId;
        return Response.status(RestResponse.Status.PERMANENT_REDIRECT)
                .location(
                        URI.create(
                                String.format(
                                        "/api/v3/grafana/%s",
                                        recordingHelper.encodedKey(jvmId, filename))))
                .build();
    }

    @POST
    @Path("/api/beta/fs/recordings/{jvmId}/{filename}/upload")
    @RolesAllowed("write")
    public Response uploadArchivedToGrafanaFromPath(
            @RestPath String jvmId, @RestPath String filename) throws Exception {
        return Response.status(RestResponse.Status.PERMANENT_REDIRECT)
                .location(
                        URI.create(
                                String.format(
                                        "/api/v3/grafana/%s",
                                        recordingHelper.encodedKey(jvmId, filename))))
                .build();
    }

    @POST
    @Blocking
    @Path("/api/v3/grafana/{encodedKey}")
    @RolesAllowed("write")
    public Uni<String> uploadArchivedToGrafana(@RestPath String encodedKey) throws Exception {
        var key = recordingHelper.decodedKey(encodedKey);
        var found =
                recordingHelper.listArchivedRecordingObjects().stream()
                        .anyMatch(
                                o ->
                                        Objects.equals(
                                                o.key(),
                                                recordingHelper.archivedRecordingKey(key)));
        if (!found) {
            throw new NotFoundException();
        }
        return recordingHelper.uploadToJFRDatasource(key);
    }

    @GET
    @Blocking
    @Path("/api/v1/targets/{connectUrl}/recordingOptions")
    @RolesAllowed("read")
    public Response getRecordingOptionsV1(@RestPath URI connectUrl) throws Exception {
        Target target = Target.getTargetByConnectUrl(connectUrl);
        return Response.status(RestResponse.Status.PERMANENT_REDIRECT)
                .location(
                        URI.create(String.format("/api/v3/targets/%d/recordingOptions", target.id)))
                .build();
    }

    @GET
    @Blocking
    @Path("/api/v3/targets/{id}/recordingOptions")
    @RolesAllowed("read")
    public Map<String, Object> getRecordingOptions(@RestPath long id) throws Exception {
        Target target = Target.find("id", id).singleResult();
        return connectionManager.executeConnectedTask(
                target,
                connection -> {
                    RecordingOptionsBuilder builder = recordingOptionsBuilderFactory.create(target);
                    return getRecordingOptions(connection.getService(), builder);
                });
    }

    @PATCH
    @Blocking
    @Path("/api/v1/targets/{connectUrl}/recordingOptions")
    @RolesAllowed("write")
    public Response patchRecordingOptionsV1(@RestPath URI connectUrl) {
        Target target = Target.getTargetByConnectUrl(connectUrl);
        return Response.status(RestResponse.Status.PERMANENT_REDIRECT)
                .location(
                        URI.create(String.format("/api/v3/targets/%d/recordingOptions", target.id)))
                .build();
    }

    @PATCH
    @Blocking
    @Path("/api/v3/targets/{id}/recordingOptions")
    @RolesAllowed("read")
    @SuppressFBWarnings(
            value = "UC_USELESS_OBJECT",
            justification = "SpotBugs thinks the options map is unused, but it is used")
    public Map<String, Object> patchRecordingOptions(
            @RestPath long id,
            @RestForm String toDisk,
            @RestForm String maxAge,
            @RestForm String maxSize)
            throws Exception {
        final String unsetKeyword = "unset";

        Map<String, String> options = new HashMap<>();
        Pattern bool = Pattern.compile("true|false|" + unsetKeyword);
        if (toDisk != null) {
            Matcher m = bool.matcher(toDisk);
            if (!m.matches()) {
                throw new BadRequestException("Invalid options");
            }
            options.put("toDisk", toDisk);
        }
        if (maxAge != null) {
            if (!unsetKeyword.equals(maxAge)) {
                try {
                    Long.parseLong(maxAge);
                    options.put("maxAge", maxAge);
                } catch (NumberFormatException e) {
                    throw new BadRequestException("Invalid options");
                }
            }
        }
        if (maxSize != null) {
            if (!unsetKeyword.equals(maxSize)) {
                try {
                    Long.parseLong(maxSize);
                    options.put("maxSize", maxSize);
                } catch (NumberFormatException e) {
                    throw new BadRequestException("Invalid options");
                }
            }
        }
        Target target = Target.find("id", id).singleResult();
        for (var entry : options.entrySet()) {
            RecordingOptionsCustomizer.OptionKey optionKey =
                    RecordingOptionsCustomizer.OptionKey.fromOptionName(entry.getKey()).get();
            var recordingOptionsCustomizer = recordingOptionsCustomizerFactory.create(target);
            if (unsetKeyword.equals(entry.getValue())) {
                recordingOptionsCustomizer.unset(optionKey);
            } else {
                recordingOptionsCustomizer.set(optionKey, entry.getValue());
            }
        }

        return connectionManager.executeConnectedTask(
                target,
                connection -> {
                    var builder = recordingOptionsBuilderFactory.create(target);
                    return getRecordingOptions(connection.getService(), builder);
                });
    }

    @GET
    @Blocking
    @Path("/api/v3/activedownload/{id}")
    @RolesAllowed("read")
    public Response handleActiveDownload(@RestPath long id) throws Exception {
        ActiveRecording recording = ActiveRecording.findById(id);
        if (recording == null) {
            throw new NotFoundException();
        }
        if (!transientArchivesEnabled) {
            return Response.status(RestResponse.Status.OK)
                    .header(
                            HttpHeaders.CONTENT_DISPOSITION,
                            String.format("attachment; filename=\"%s.jfr\"", recording.name))
                    .header(HttpHeaders.CONTENT_TYPE, HttpMimeType.OCTET_STREAM.mime())
                    .entity(recordingHelper.getActiveInputStream(recording))
                    .build();
        }

        String savename = recording.name;
        String filename =
                recordingHelper
                        .archiveRecording(
                                recording, savename, Instant.now().plus(transientArchivesTtl))
                        .name();
        String encodedKey = recordingHelper.encodedKey(recording.target.jvmId, filename);
        if (!savename.endsWith(".jfr")) {
            savename += ".jfr";
        }
        return Response.status(RestResponse.Status.PERMANENT_REDIRECT)
                .header(
                        HttpHeaders.CONTENT_DISPOSITION,
                        String.format("attachment; filename=\"%s\"", savename))
                .location(
                        URI.create(
                                String.format(
                                        "/api/v3/download/%s?f=%s",
                                        encodedKey,
                                        base64Url.encodeAsString(
                                                savename.getBytes(StandardCharsets.UTF_8)))))
                .build();
    }

    @GET
    @Blocking
    @Path("/api/v3/download/{encodedKey}")
    @RolesAllowed("read")
    public Response handleStorageDownload(@RestPath String encodedKey, @RestQuery String f)
            throws URISyntaxException {
        Pair<String, String> pair = recordingHelper.decodedKey(encodedKey);

        if (!presignedDownloadsEnabled) {
            return Response.status(RestResponse.Status.OK)
                    .header(
                            HttpHeaders.CONTENT_DISPOSITION,
                            String.format("attachment; filename=\"%s\"", pair.getValue()))
                    .header(HttpHeaders.CONTENT_TYPE, HttpMimeType.OCTET_STREAM.mime())
                    .entity(recordingHelper.getArchivedRecordingStream(encodedKey))
                    .build();
        }

        logger.infov("Handling presigned download request for {0}", pair);
        GetObjectRequest getRequest =
                GetObjectRequest.builder()
                        .bucket(bucket)
                        .key(recordingHelper.archivedRecordingKey(pair))
                        .build();
        GetObjectPresignRequest presignRequest =
                GetObjectPresignRequest.builder()
                        .signatureDuration(Duration.ofMinutes(1))
                        .getObjectRequest(getRequest)
                        .build();
        PresignedGetObjectRequest presignedRequest = presigner.presignGetObject(presignRequest);
        URI uri = presignedRequest.url().toURI();
        if (externalStorageUrl.isPresent()) {
            String extUrl = externalStorageUrl.get();
            if (StringUtils.isNotBlank(extUrl)) {
                URI extUri = new URI(extUrl);
                uri =
                        new URI(
                                extUri.getScheme(),
                                extUri.getAuthority(),
                                URI.create(String.format("%s/%s", extUri.getPath(), uri.getPath()))
                                        .normalize()
                                        .getPath(),
                                uri.getQuery(),
                                uri.getFragment());
            }
        }
        ResponseBuilder response = Response.status(RestResponse.Status.PERMANENT_REDIRECT);
        if (StringUtils.isNotBlank(f)) {
            response =
                    response.header(
                            HttpHeaders.CONTENT_DISPOSITION,
                            String.format(
                                    "attachment; filename=\"%s\"",
                                    new String(base64Url.decode(f), StandardCharsets.UTF_8)));
        }
        return response.location(uri).build();
    }

    private static Map<String, Object> getRecordingOptions(
            IFlightRecorderService service, RecordingOptionsBuilder builder) throws Exception {
        IConstrainedMap<String> recordingOptions = builder.build();

        Map<String, IOptionDescriptor<?>> targetRecordingOptions =
                service.getAvailableRecordingOptions();

        Map<String, Object> map = new HashMap<String, Object>();

        if (recordingOptions.get("toDisk") != null) {
            map.put("toDisk", recordingOptions.get("toDisk"));
        } else {
            map.put("toDisk", targetRecordingOptions.get("disk").getDefault());
        }

        map.put("maxAge", getNumericOption("maxAge", recordingOptions, targetRecordingOptions));
        map.put("maxSize", getNumericOption("maxSize", recordingOptions, targetRecordingOptions));

        return map;
    }

    private static Long getNumericOption(
            String name,
            IConstrainedMap<String> defaultOptions,
            Map<String, IOptionDescriptor<?>> targetOptions) {
        Object value;

        if (defaultOptions.get(name) != null) {
            value = defaultOptions.get(name);
        } else {
            value = targetOptions.get(name).getDefault();
        }

        if (value instanceof Number) {
            return Long.valueOf(((Number) value).longValue());
        }
        return null;
    }

    public record LinkedRecordingDescriptor(
            long id,
            long remoteId,
            RecordingState state,
            long duration,
            long startTime,
            boolean continuous,
            boolean toDisk,
            long maxSize,
            long maxAge,
            String name,
            String downloadUrl,
            String reportUrl,
            Metadata metadata) {
        public LinkedRecordingDescriptor {
            Objects.requireNonNull(state);
            Objects.requireNonNull(name);
            Objects.requireNonNull(downloadUrl);
            Objects.requireNonNull(reportUrl);
            Objects.requireNonNull(metadata);
        }
    }

    // TODO include jvmId and filename
    public record ArchivedRecording(
            String jvmId,
            String name,
            String downloadUrl,
            String reportUrl,
            Metadata metadata,
            long size,
            long archivedTime) {
        public ArchivedRecording {
            Objects.requireNonNull(jvmId);
            Objects.requireNonNull(name);
            Objects.requireNonNull(downloadUrl);
            Objects.requireNonNull(reportUrl);
            Objects.requireNonNull(metadata);
        }
    }

    @SuppressFBWarnings("EI_EXPOSE_REP")
    public record ArchivedRecordingDirectory(
            String connectUrl, String jvmId, List<ArchivedRecording> recordings) {
        public ArchivedRecordingDirectory {
            Objects.requireNonNull(connectUrl);
            Objects.requireNonNull(jvmId);
            if (recordings == null) {
                recordings = Collections.emptyList();
            }
        }
    }

    @SuppressFBWarnings("EI_EXPOSE_REP")
    public record Metadata(Map<String, String> labels, Instant expiry) {
        public Metadata {
            Objects.requireNonNull(labels);
        }

        public Metadata(Map<String, String> labels) {
            this(labels, null);
        }

        public Metadata(Metadata other) {
            this(new HashMap<>((other.labels)));
        }

        public Metadata(Metadata other, Instant expiry) {
            this(new HashMap<>((other.labels)), expiry);
        }

        public static Metadata empty() {
            return new Metadata(new HashMap<>());
        }
    }

    public static final String ACTIVE_RECORDING_CREATED = "ActiveRecordingCreated";
    public static final String ACTIVE_RECORDING_STOPPED = "ActiveRecordingStopped";
    public static final String ARCHIVED_RECORDING_DELETED = "ArchivedRecordingDeleted";
    public static final String ARCHIVED_RECORDING_CREATED = "ArchivedRecordingCreated";
    public static final String ACTIVE_RECORDING_DELETED = "ActiveRecordingDeleted";
    public static final String ACTIVE_RECORDING_SAVED = "ActiveRecordingSaved";
    public static final String SNAPSHOT_RECORDING_CREATED = "SnapshotCreated";
    public static final String RECORDING_METADATA_UPDATED = "RecordingMetadataUpdated";

    public enum RecordingEventCategory {
        ACTIVE_CREATED(ACTIVE_RECORDING_CREATED),
        ACTIVE_STOPPED(ACTIVE_RECORDING_STOPPED),
        ACTIVE_SAVED(ACTIVE_RECORDING_SAVED),
        ACTIVE_DELETED(ACTIVE_RECORDING_DELETED),
        ARCHIVED_CREATED(ARCHIVED_RECORDING_CREATED),
        ARCHIVED_DELETED(ARCHIVED_RECORDING_DELETED),
        SNAPSHOT_CREATED(SNAPSHOT_RECORDING_CREATED),
        METADATA_UPDATED(RECORDING_METADATA_UPDATED),
        ;

        private final String category;

        private RecordingEventCategory(String category) {
            this.category = category;
        }

        public String category() {
            return category;
        }
    }
}<|MERGE_RESOLUTION|>--- conflicted
+++ resolved
@@ -628,7 +628,6 @@
             replacement = restart.get() ? RecordingReplace.ALWAYS : RecordingReplace.NEVER;
         }
         ActiveRecording recording =
-<<<<<<< HEAD
                 recordingHelper
                         .startRecording(
                                 target,
@@ -644,51 +643,6 @@
                                 labels)
                         .await()
                         .atMost(Duration.ofSeconds(10));
-=======
-                connectionManager.executeConnectedTask(
-                        target,
-                        connection -> {
-                            RecordingOptionsBuilder optionsBuilder =
-                                    recordingOptionsBuilderFactory
-                                            .create(target)
-                                            .name(recordingName);
-                            if (duration.isPresent()) {
-                                optionsBuilder.duration(TimeUnit.SECONDS.toMillis(duration.get()));
-                            }
-                            if (toDisk.isPresent()) {
-                                optionsBuilder.toDisk(toDisk.get());
-                            }
-                            if (maxAge.isPresent()) {
-                                optionsBuilder.maxAge(maxAge.get());
-                            }
-                            if (maxSize.isPresent()) {
-                                optionsBuilder.maxSize(maxSize.get());
-                            }
-                            Map<String, String> labels = new HashMap<>();
-                            if (rawMetadata.isPresent()) {
-                                labels.putAll(
-                                        mapper.readValue(rawMetadata.get(), Metadata.class).labels);
-                            }
-                            RecordingReplace replacement = RecordingReplace.NEVER;
-                            if (replace.isPresent()) {
-                                replacement = RecordingReplace.fromString(replace.get());
-                            } else if (restart.isPresent()) {
-                                replacement =
-                                        restart.get()
-                                                ? RecordingReplace.ALWAYS
-                                                : RecordingReplace.NEVER;
-                            }
-                            IConstrainedMap<String> recordingOptions = optionsBuilder.build();
-                            return recordingHelper.startRecording(
-                                    target,
-                                    recordingOptions,
-                                    template,
-                                    new Metadata(labels),
-                                    archiveOnStop.orElse(false),
-                                    replacement,
-                                    connection);
-                        });
->>>>>>> 2c22fac4
 
         if (recording.duration > 0) {
             scheduler.schedule(
