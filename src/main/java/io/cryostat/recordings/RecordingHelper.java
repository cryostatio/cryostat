/*
 * Copyright The Cryostat Authors.
 *
 * Licensed under the Apache License, Version 2.0 (the "License");
 * you may not use this file except in compliance with the License.
 * You may obtain a copy of the License at
 *
 * http://www.apache.org/licenses/LICENSE-2.0
 *
 * Unless required by applicable law or agreed to in writing, software
 * distributed under the License is distributed on an "AS IS" BASIS,
 * WITHOUT WARRANTIES OR CONDITIONS OF ANY KIND, either express or implied.
 * See the License for the specific language governing permissions and
 * limitations under the License.
 */
package io.cryostat.recordings;

import java.io.BufferedInputStream;
import java.io.IOException;
import java.io.InputStream;
import java.net.MalformedURLException;
import java.net.URI;
import java.net.URISyntaxException;
import java.net.URL;
import java.net.URLDecoder;
import java.nio.ByteBuffer;
import java.nio.channels.Channels;
import java.nio.channels.ReadableByteChannel;
import java.nio.charset.StandardCharsets;
import java.nio.file.Path;
import java.nio.file.StandardCopyOption;
import java.time.Duration;
import java.time.Instant;
import java.time.temporal.ChronoUnit;
import java.util.ArrayList;
import java.util.Arrays;
import java.util.Date;
import java.util.HashMap;
import java.util.HashSet;
import java.util.List;
import java.util.Map;
import java.util.Objects;
import java.util.Optional;
import java.util.concurrent.CompletableFuture;
import java.util.concurrent.CopyOnWriteArrayList;
import java.util.concurrent.ExecutionException;
import java.util.concurrent.TimeUnit;
import java.util.function.Predicate;
import java.util.function.Supplier;
import java.util.regex.Matcher;
import java.util.regex.Pattern;

import org.openjdk.jmc.common.unit.IConstrainedMap;
import org.openjdk.jmc.common.unit.QuantityConversionException;
import org.openjdk.jmc.flightrecorder.configuration.IRecordingDescriptor;
import org.openjdk.jmc.flightrecorder.configuration.recording.RecordingOptionsBuilder;

import io.cryostat.ConfigProperties;
import io.cryostat.Producers;
import io.cryostat.StorageBuckets;
import io.cryostat.core.EventOptionsBuilder;
import io.cryostat.core.FlightRecorderException;
import io.cryostat.core.net.JFRConnection;
import io.cryostat.events.EventTemplates;
import io.cryostat.events.PresetTemplateService;
import io.cryostat.events.S3TemplateService;
import io.cryostat.events.TargetTemplateService;
import io.cryostat.libcryostat.sys.Clock;
import io.cryostat.libcryostat.sys.FileSystem;
import io.cryostat.libcryostat.templates.Template;
import io.cryostat.libcryostat.templates.TemplateType;
import io.cryostat.recordings.ActiveRecording.Listener.ActiveRecordingEvent;
import io.cryostat.recordings.ActiveRecording.Listener.ArchivedRecordingEvent;
import io.cryostat.recordings.ActiveRecordings.LinkedRecordingDescriptor;
import io.cryostat.recordings.ActiveRecordings.Metadata;
import io.cryostat.recordings.ArchivedRecordings.ArchivedRecording;
import io.cryostat.reports.AnalysisReportAggregator;
import io.cryostat.targets.Target;
import io.cryostat.targets.TargetConnectionManager;
import io.cryostat.util.EntityExistsException;
import io.cryostat.util.HttpMimeType;
import io.cryostat.ws.MessagingServer;
import io.cryostat.ws.Notification;

import io.quarkus.narayana.jta.QuarkusTransaction;
import io.quarkus.runtime.StartupEvent;
import io.smallrye.common.annotation.Identifier;
import io.smallrye.mutiny.Uni;
import io.vertx.ext.web.handler.HttpException;
import io.vertx.mutiny.core.eventbus.EventBus;
import jakarta.enterprise.context.ApplicationScoped;
import jakarta.enterprise.event.Observes;
import jakarta.enterprise.inject.Instance;
import jakarta.inject.Inject;
import jakarta.persistence.PersistenceException;
import jakarta.transaction.Transactional;
import jakarta.ws.rs.BadRequestException;
import jakarta.ws.rs.Consumes;
import jakarta.ws.rs.NotFoundException;
import jakarta.ws.rs.POST;
import jakarta.ws.rs.ServerErrorException;
import jakarta.ws.rs.core.MediaType;
import jakarta.ws.rs.core.Response;
import jdk.jfr.RecordingState;
import org.apache.commons.codec.binary.Base64;
import org.apache.commons.lang3.StringUtils;
import org.apache.commons.lang3.tuple.Pair;
import org.apache.commons.validator.routines.UrlValidator;
import org.eclipse.microprofile.config.inject.ConfigProperty;
import org.eclipse.microprofile.rest.client.inject.RegisterRestClient;
import org.eclipse.microprofile.rest.client.inject.RestClient;
import org.jboss.logging.Logger;
import org.jboss.resteasy.reactive.PartFilename;
import org.jboss.resteasy.reactive.PartType;
import org.jboss.resteasy.reactive.RestForm;
import org.jboss.resteasy.reactive.RestQuery;
import org.jboss.resteasy.reactive.multipart.FileUpload;
import org.quartz.Job;
import org.quartz.JobBuilder;
import org.quartz.JobDetail;
import org.quartz.JobExecutionContext;
import org.quartz.JobExecutionException;
import org.quartz.JobKey;
import org.quartz.Scheduler;
import org.quartz.SchedulerException;
import org.quartz.Trigger;
import org.quartz.TriggerBuilder;
import software.amazon.awssdk.core.exception.SdkClientException;
import software.amazon.awssdk.core.sync.RequestBody;
import software.amazon.awssdk.services.s3.S3Client;
import software.amazon.awssdk.services.s3.model.AbortMultipartUploadRequest;
import software.amazon.awssdk.services.s3.model.CompleteMultipartUploadRequest;
import software.amazon.awssdk.services.s3.model.CompletedMultipartUpload;
import software.amazon.awssdk.services.s3.model.CompletedPart;
import software.amazon.awssdk.services.s3.model.CreateMultipartUploadRequest;
import software.amazon.awssdk.services.s3.model.DeleteObjectRequest;
import software.amazon.awssdk.services.s3.model.GetObjectRequest;
import software.amazon.awssdk.services.s3.model.GetObjectTaggingRequest;
import software.amazon.awssdk.services.s3.model.HeadObjectRequest;
import software.amazon.awssdk.services.s3.model.HeadObjectResponse;
import software.amazon.awssdk.services.s3.model.ListObjectsV2Request;
import software.amazon.awssdk.services.s3.model.NoSuchKeyException;
import software.amazon.awssdk.services.s3.model.PutObjectRequest;
import software.amazon.awssdk.services.s3.model.PutObjectRequest.Builder;
import software.amazon.awssdk.services.s3.model.PutObjectTaggingRequest;
import software.amazon.awssdk.services.s3.model.S3Object;
import software.amazon.awssdk.services.s3.model.Tag;
import software.amazon.awssdk.services.s3.model.Tagging;
import software.amazon.awssdk.services.s3.model.UploadPartRequest;
import software.amazon.awssdk.services.s3.presigner.S3Presigner;
import software.amazon.awssdk.services.s3.presigner.model.GetObjectPresignRequest;

/**
 * Utility class for all things relating to Flight Recording operations. This class is used to
 * interact with remote target JVMs when performing any kind of JFR operations such as starting,
 * stopping, or deleting recordings, as well as retrieving recording data streams or piping these
 * data streams to other destinations. This also implements complementary operations on archived
 * recordings, which are active recordings that have already been copied from data streams into S3
 * object storage.
 *
 * @see io.cryostat.target.Target
 * @see io.cryostat.recordings.Recording
 * @see io.cryostat.recordings.ActiveRecordings
 * @see io.cryostat.recordings.ArchivedRecordings
 */
@ApplicationScoped
public class RecordingHelper {

    private static final int S3_API_PART_LIMIT = 10_000;
    private static final int MIB = 1024 * 1024;

    private static final Pattern TEMPLATE_PATTERN =
            Pattern.compile("^template=([\\w]+)(?:,type=([\\w]+))?$");
    public static final String DATASOURCE_FILENAME = "cryostat-analysis.jfr";

    @Inject S3Client storage;

    @Inject @RestClient DatasourceClient datasourceClient;
    @Inject StorageBuckets buckets;
    @Inject FileSystem fs;
    @Inject Clock clock;
    @Inject TargetConnectionManager connectionManager;
    @Inject RemoteRecordingInputStreamFactory remoteRecordingStreamFactory;
    @Inject RecordingOptionsBuilderFactory recordingOptionsBuilderFactory;
    @Inject EventOptionsBuilder.Factory eventOptionsBuilderFactory;
    @Inject TargetTemplateService.Factory targetTemplateServiceFactory;
    @Inject S3TemplateService customTemplateService;
    @Inject PresetTemplateService presetTemplateService;
    @Inject Instance<ArchivedRecordingMetadataService> metadataService;
    @Inject Scheduler scheduler;
    @Inject S3Presigner presigner;

    @Inject
    @Identifier(Producers.BASE64_URL)
    Base64 base64Url;

    @Inject EventBus bus;
    @Inject Logger logger;

    @ConfigProperty(name = ConfigProperties.STORAGE_METADATA_ARCHIVES_STORAGE_MODE)
    String metadataStorageMode;

    @ConfigProperty(name = ConfigProperties.AWS_BUCKET_NAME_ARCHIVES)
    String archiveBucket;

    @ConfigProperty(name = ConfigProperties.CONNECTIONS_FAILED_TIMEOUT)
    Duration connectionFailedTimeout;

    @ConfigProperty(name = ConfigProperties.CONNECTIONS_UPLOAD_TIMEOUT)
    Duration uploadFailedTimeout;

    @ConfigProperty(name = ConfigProperties.GRAFANA_DATASOURCE_URL)
    Optional<String> grafanaDatasourceURLProperty;

<<<<<<< HEAD
    @ConfigProperty(name = ConfigProperties.EXTERNAL_RECORDINGS_AUTOANALYZE)
    boolean externalRecordingAutoanalyze;

    @ConfigProperty(name = ConfigProperties.EXTERNAL_RECORDINGS_ARCHIVE)
    boolean externalRecordingArchive;
=======
    @ConfigProperty(name = ConfigProperties.JFR_DATASOURCE_USE_PRESIGNED_TRANSFER)
    boolean usePresignedTransfer;
>>>>>>> 4dc88e3b

    CompletableFuture<URL> grafanaDatasourceURL = new CompletableFuture<>();

    private final List<JobKey> jobs = new CopyOnWriteArrayList<>();

    void onStart(@Observes StartupEvent evt) {
        buckets.createIfNecessary(archiveBucket);

        if (grafanaDatasourceURLProperty.isEmpty()) {
            grafanaDatasourceURL.completeExceptionally(
                    new HttpException(
                            Response.Status.BAD_GATEWAY.getStatusCode(),
                            String.format(
                                    "Configuration property %s is not set",
                                    ConfigProperties.GRAFANA_DATASOURCE_URL)));
            return;
        }
        try {
            URL uploadUrl =
                    new URL(grafanaDatasourceURLProperty.orElseThrow(() -> new HttpException()));
            boolean isValidUploadUrl =
                    new UrlValidator(UrlValidator.ALLOW_LOCAL_URLS).isValid(uploadUrl.toString());
            if (!isValidUploadUrl) {
                grafanaDatasourceURL.completeExceptionally(
                        new HttpException(
                                Response.Status.BAD_GATEWAY.getStatusCode(),
                                String.format(
                                        "Configuration property %s=%s is not acceptable",
                                        ConfigProperties.GRAFANA_DATASOURCE_URL,
                                        grafanaDatasourceURLProperty.get())));
                return;
            }
            grafanaDatasourceURL.complete(new URL(grafanaDatasourceURLProperty.get()));
        } catch (MalformedURLException e) {
            grafanaDatasourceURL.completeExceptionally(
                    new HttpException(
                            Response.Status.BAD_GATEWAY.getStatusCode(),
                            String.format(
                                    "Configuration property %s=%s is not a valid URL",
                                    ConfigProperties.GRAFANA_DATASOURCE_URL,
                                    grafanaDatasourceURLProperty.get())));
            return;
        }
    }

    // FIXME hacky. This opens a remote connection on each call and updates our database with the
    // data we find there. We should have some remote connection callback (JMX listener, WebSocket)
    // to the target and update our database when remote recording events occur, rather than doing a
    // full sync when this method is called.
    public List<ActiveRecording> listActiveRecordings(Target target) {
        return QuarkusTransaction.joiningExisting().call(() -> listActiveRecordingsImpl(target));
    }

    public Optional<ActiveRecording> getActiveRecording(
            Target target, Predicate<ActiveRecording> fn) {
        return listActiveRecordings(target).stream().filter(fn).findFirst();
    }

    public Optional<ActiveRecording> getActiveRecording(Target target, long remoteId) {
        return getActiveRecording(target, r -> r.remoteId == remoteId);
    }

    private List<ActiveRecording> listActiveRecordingsImpl(Target target) {
        target = Target.find("id", target.id).singleResult();
        try {
            var previousRecordings = target.activeRecordings;
            var previousIds =
                    new HashSet<>(previousRecordings.stream().map(r -> r.remoteId).toList());
            var previousNames =
                    new HashSet<>(previousRecordings.stream().map(r -> r.name).toList());
            List<IRecordingDescriptor> descriptors =
                    connectionManager.executeConnectedTask(
                            target, conn -> conn.getService().getAvailableRecordings());
            boolean updated = false;
            var it = target.activeRecordings.iterator();
            while (it.hasNext()) {
                var r = it.next();
                if (!previousIds.contains(r.remoteId)) {
                    r.delete();
                    it.remove();
                    updated |= true;
                }
            }
            for (var descriptor : descriptors) {
                if (previousIds.contains(descriptor.getId())) {
                    var recording = target.getRecordingById(descriptor.getId());
                    switch (descriptor.getState()) {
                        case CREATED:
                            recording.state = RecordingState.DELAYED;
                            updated |= true;
                            break;
                        case RUNNING:
                            recording.state = RecordingState.RUNNING;
                            updated |= true;
                            break;
                        case STOPPING:
                            recording.state = RecordingState.RUNNING;
                            updated |= true;
                            break;
                        case STOPPED:
                            recording.state = RecordingState.STOPPED;
                            updated |= true;
                            break;
                        default:
                            recording.state = RecordingState.NEW;
                            updated |= true;
                            break;
                    }
                    if (updated) {
                        try {
                            recording.persist();
                        } catch (PersistenceException e) {
                            logger.warn(e);
                        }
                    }
                    continue;
                }
                updated |= true;
                var labels = new HashMap<String, String>();
                if (externalRecordingAutoanalyze) {
                    labels.put(AnalysisReportAggregator.AUTOANALYZE_LABEL, Boolean.TRUE.toString());
                }
                // TODO is there any other metadata to attach here?
                var recording = ActiveRecording.from(target, descriptor, new Metadata(labels));
                recording.external = true;
                if (externalRecordingArchive && recording.external) {
                    recording.archiveOnStop = true;
                }
                // FIXME this is a hack. Older Cryostat versions enforced that recordings' names
                // were unique within the target JVM, but this could only be enforced when Cryostat
                // was originating the recording creation. Recordings already have unique IDs, so
                // enforcing unique names was only for the purpose of providing a tidier UI. We
                // should remove this assumption/enforcement and allow recordings to have non-unique
                // names. However, the UI is currently built with this expectation and often uses
                // recordings' names as unique keys rather than their IDs.
                while (previousNames.contains(recording.name)) {
                    recording.name = String.format("%s-%d", recording.name, recording.remoteId);
                }
                previousNames.add(recording.name);
                previousIds.add(recording.remoteId);
                recording.persist();
                target.activeRecordings.add(recording);
            }
            if (updated) {
                target.persist();
            }
        } catch (Exception e) {
            logger.errorv(
                    e,
                    "Failure to synchronize existing target recording state for {0}",
                    target.connectUrl);
        }
        return target.activeRecordings;
    }

    public Uni<ActiveRecording> startRecording(
            Target target,
            RecordingReplace replace,
            Template template,
            RecordingOptions options,
            Map<String, String> rawLabels)
            throws QuantityConversionException {
        return startRecordingImpl(target, replace, template, options, rawLabels);
    }

    private Uni<ActiveRecording> startRecordingImpl(
            Target target,
            RecordingReplace replace,
            Template template,
            RecordingOptions options,
            Map<String, String> rawLabels) {
        String recordingName = options.name();

        RecordingState previousState =
                connectionManager.executeConnectedTask(
                        target,
                        conn ->
                                QuarkusTransaction.joiningExisting()
                                        .call(
                                                () ->
                                                        getDescriptorByName(conn, recordingName)
                                                                .map(this::mapState)
                                                                .orElse(null)));
        boolean restart = previousState == null || shouldRestartRecording(replace, previousState);
        if (!restart) {
            throw new EntityExistsException("Recording", recordingName);
        }
        getActiveRecording(target, r -> r.name.equals(recordingName))
                .ifPresent(r -> this.deleteRecording(r).await().atMost(connectionFailedTimeout));
        var desc =
                connectionManager.executeConnectedTask(
                        target,
                        conn -> {
                            RecordingOptionsBuilder optionsBuilder =
                                    recordingOptionsBuilderFactory
                                            .create(target)
                                            .name(recordingName);
                            if (options.duration().isPresent()) {
                                optionsBuilder =
                                        optionsBuilder.duration(
                                                TimeUnit.SECONDS.toMillis(
                                                        options.duration().get()));
                            }
                            if (options.toDisk().isPresent()) {
                                optionsBuilder = optionsBuilder.toDisk(options.toDisk().get());
                            }
                            if (options.maxAge().isPresent()) {
                                optionsBuilder = optionsBuilder.maxAge(options.maxAge().get());
                            }
                            if (options.maxSize().isPresent()) {
                                optionsBuilder = optionsBuilder.maxSize(options.maxSize().get());
                            }
                            IConstrainedMap<String> recordingOptions = optionsBuilder.build();

                            switch (template.getType()) {
                                case PRESET:
                                    return conn.getService()
                                            .start(
                                                    recordingOptions,
                                                    presetTemplateService
                                                            .getXml(
                                                                    template.getName(),
                                                                    TemplateType.CUSTOM)
                                                            .orElseThrow());
                                case CUSTOM:
                                    return conn.getService()
                                            .start(
                                                    recordingOptions,
                                                    customTemplateService
                                                            .getXml(
                                                                    template.getName(),
                                                                    TemplateType.CUSTOM)
                                                            .orElseThrow());
                                case TARGET:
                                    return conn.getService().start(recordingOptions, template);
                                default:
                                    throw new IllegalStateException(
                                            "Unknown template type: " + template.getType());
                            }
                        });

        Map<String, String> labels = new HashMap<>(rawLabels);
        labels.put("template.name", template.getName());
        labels.put("template.type", template.getType().toString());
        Metadata meta = new Metadata(labels);

        ActiveRecording recording = ActiveRecording.from(target, desc, meta, options);
        recording.persist();

        target.activeRecordings.add(recording);
        target.persist();

        if (!recording.continuous) {
            JobKey key = JobKey.jobKey(target.jvmId, Long.toString(recording.remoteId));
            JobDetail jobDetail =
                    JobBuilder.newJob(StopRecordingJob.class).withIdentity(key).build();
            try {
                if (!scheduler.checkExists(key)) {
                    Map<String, Object> data = jobDetail.getJobDataMap();
                    data.put("recordingId", recording.id);
                    Trigger trigger =
                            TriggerBuilder.newTrigger()
                                    .usingJobData(jobDetail.getJobDataMap())
                                    .startAt(
                                            new Date(
                                                    System.currentTimeMillis()
                                                            + recording.duration))
                                    .build();
                    scheduler.scheduleJob(jobDetail, trigger);
                }
            } catch (SchedulerException e) {
                logger.warn(e);
            }
        }

        logger.debugv("Started recording: {0} {1}", target.connectUrl, target.activeRecordings);

        return Uni.createFrom().item(recording);
    }

    public Uni<ActiveRecording> createSnapshot(Target target) {
        return this.createSnapshot(target, Map.of());
    }

    public Uni<ActiveRecording> createSnapshot(
            Target target, Map<String, String> additionalLabels) {
        return connectionManager
                .executeConnectedTaskUni(
                        target,
                        connection -> {
                            IRecordingDescriptor rec =
                                    connection.getService().getSnapshotRecording();
                            try (InputStream snapshot =
                                    remoteRecordingStreamFactory.openDirect(
                                            connection, target, rec)) {
                                if (!snapshotIsReadable(target, snapshot)) {
                                    safeCloseRecording(connection, rec);
                                    throw new SnapshotCreationException(
                                            "Snapshot was not readable - are there any source"
                                                    + " recordings?");
                                }
                            }
                            return rec;
                        })
                .onItem()
                .transform(
                        desc -> {
                            var labels = new HashMap<String, String>(additionalLabels);
                            labels.putAll(
                                    Map.of(
                                            "jvmId",
                                            target.jvmId,
                                            "connectUrl",
                                            target.connectUrl.toString()));
                            return QuarkusTransaction.joiningExisting()
                                    .call(
                                            () -> {
                                                var fTarget = Target.<Target>findById(target.id);
                                                ActiveRecording recording =
                                                        ActiveRecording.from(
                                                                fTarget,
                                                                desc,
                                                                new Metadata(labels));
                                                recording.persist();

                                                fTarget.activeRecordings.add(recording);
                                                fTarget.persist();
                                                return recording;
                                            });
                        });
    }

    private boolean snapshotIsReadable(Target target, InputStream snapshot) throws IOException {
        try {
            if (!connectionManager.markConnectionInUse(target)) {
                throw new IOException(
                        "Target connection unexpectedly closed while streaming recording");
            }
            return snapshot.read() != -1;
        } catch (Exception e) {
            logger.warn(e);
            return false;
        }
    }

    private boolean shouldRestartRecording(RecordingReplace replace, RecordingState state)
            throws BadRequestException {
        switch (replace) {
            case ALWAYS:
                return true;
            case NEVER:
                return false;
            case STOPPED:
                return state == RecordingState.STOPPED;
            default:
                return true;
        }
    }

    public Uni<ActiveRecording> stopRecording(ActiveRecording recording) throws Exception {
        var out =
                connectionManager.executeConnectedTask(
                        recording.target,
                        conn -> {
                            var desc = getDescriptorById(conn, recording.remoteId);
                            if (desc.isEmpty()) {
                                throw new NotFoundException();
                            }
                            if (!desc.get()
                                    .getState()
                                    .equals(
                                            org.openjdk.jmc.flightrecorder.configuration
                                                    .IRecordingDescriptor.RecordingState.STOPPED)) {
                                conn.getService().stop(desc.get());
                            }
                            recording.state = RecordingState.STOPPED;
                            return recording;
                        });
        return QuarkusTransaction.joiningExisting()
                .call(
                        () -> {
                            out.persist();
                            return Uni.createFrom().item(out);
                        });
    }

    public Uni<ActiveRecording> deleteRecording(ActiveRecording recording) {
        return connectionManager
                .executeConnectedTaskUni(
                        recording.target,
                        conn -> {
                            getDescriptorById(conn, recording.remoteId)
                                    .ifPresent(d -> safeCloseRecording(conn, d));
                            return null;
                        })
                .onItem()
                .transform(
                        (r) ->
                                QuarkusTransaction.joiningExisting()
                                        .call(
                                                () -> {
                                                    recording.target.activeRecordings.remove(
                                                            recording);
                                                    recording.target.persist();
                                                    recording.delete();
                                                    return recording;
                                                }));
    }

    public LinkedRecordingDescriptor toExternalForm(ActiveRecording recording) {
        return new LinkedRecordingDescriptor(
                recording.id,
                recording.remoteId,
                recording.state,
                recording.duration,
                recording.startTime,
                recording.archiveOnStop,
                recording.continuous,
                recording.toDisk,
                recording.maxSize,
                recording.maxAge,
                recording.name,
                downloadUrl(recording),
                reportUrl(recording),
                recording.metadata);
    }

    public Pair<String, TemplateType> parseEventSpecifier(String eventSpecifier) {
        if (TEMPLATE_PATTERN.matcher(eventSpecifier).matches()) {
            Matcher m = TEMPLATE_PATTERN.matcher(eventSpecifier);
            m.find();
            String templateName = m.group(1);
            String typeName = m.group(2);
            TemplateType templateType = null;
            if (StringUtils.isNotBlank(typeName)) {
                templateType = TemplateType.valueOf(typeName.toUpperCase());
            }
            return Pair.of(templateName, templateType);
        }
        throw new BadRequestException(eventSpecifier);
    }

    public Template getPreferredTemplate(
            Target target, String templateName, TemplateType templateType) {
        Objects.requireNonNull(target);
        Objects.requireNonNull(templateName);
        if (templateName.equals(EventTemplates.ALL_EVENTS_TEMPLATE.getName())) {
            return EventTemplates.ALL_EVENTS_TEMPLATE;
        }
        Supplier<Optional<Template>> custom =
                () -> {
                    try {
                        return customTemplateService.getTemplates().stream()
                                .filter(t -> t.getName().equals(templateName))
                                .findFirst();
                    } catch (FlightRecorderException e) {
                        logger.warn(e);
                        return Optional.empty();
                    }
                };
        Supplier<Optional<Template>> preset =
                () -> {
                    try {
                        return presetTemplateService.getTemplates().stream()
                                .filter(t -> t.getName().equals(templateName))
                                .findFirst();
                    } catch (FlightRecorderException e) {
                        logger.warn(e);
                        return Optional.empty();
                    }
                };
        Supplier<Optional<Template>> remote =
                () -> {
                    try {
                        return targetTemplateServiceFactory.create(target).getTemplates().stream()
                                .filter(t -> t.getName().equals(templateName))
                                .findFirst();
                    } catch (FlightRecorderException e) {
                        logger.warn(e);
                        return Optional.empty();
                    }
                };
        if (templateType == null) {
            return custom.get()
                    .or(() -> preset.get())
                    .or(() -> remote.get())
                    .orElseThrow(
                            () ->
                                    new BadRequestException(
                                            String.format(
                                                    "Invalid/unknown event template %s",
                                                    templateName)));
        }
        switch (templateType) {
            case TARGET:
                return remote.get().orElseThrow();
            case CUSTOM:
                return custom.get().orElseThrow();
            case PRESET:
                return preset.get().orElseThrow();
            default:
                return custom.get()
                        .or(() -> preset.get())
                        .or(() -> remote.get())
                        .orElseThrow(
                                () ->
                                        new BadRequestException(
                                                String.format(
                                                        "Invalid/unknown event template %s",
                                                        templateName)));
        }
    }

    Optional<IRecordingDescriptor> getDescriptorById(JFRConnection connection, long remoteId) {
        try {
            return connection.getService().getAvailableRecordings().stream()
                    .filter(r -> remoteId == r.getId())
                    .findFirst();
        } catch (Exception e) {
            throw new ServerErrorException(500, e);
        }
    }

    Optional<IRecordingDescriptor> getDescriptor(
            JFRConnection connection, ActiveRecording activeRecording) {
        return getDescriptorById(connection, activeRecording.remoteId);
    }

    public Optional<IRecordingDescriptor> getDescriptorByName(
            JFRConnection connection, String recordingName) {
        try {
            return connection.getService().getAvailableRecordings().stream()
                    .filter(r -> Objects.equals(r.getName(), recordingName))
                    .findFirst();
        } catch (Exception e) {
            throw new ServerErrorException(500, e);
        }
    }

    private RecordingState mapState(IRecordingDescriptor desc) {
        switch (desc.getState()) {
            case CREATED:
                return RecordingState.NEW;
            case RUNNING:
                return RecordingState.RUNNING;
            case STOPPING:
                return RecordingState.RUNNING;
            case STOPPED:
                return RecordingState.STOPPED;
            default:
                logger.warnv("Unrecognized recording state: {0}", desc.getState());
                return RecordingState.CLOSED;
        }
    }

    public List<S3Object> listArchivedRecordingObjects() {
        return listArchivedRecordingObjects(null);
    }

    public List<ArchivedRecording> listArchivedRecordings() {
        return listArchivedRecordingObjects().stream()
                .map(
                        item -> {
                            String path = item.key().strip();
                            String[] parts = path.split("/");
                            String jvmId = parts[0];
                            String filename = parts[1];
                            Metadata metadata =
                                    getArchivedRecordingMetadata(jvmId, filename)
                                            .orElseGet(Metadata::empty);
                            return new ArchivedRecording(
                                    jvmId,
                                    filename,
                                    downloadUrl(jvmId, filename),
                                    reportUrl(jvmId, filename),
                                    metadata,
                                    item.size(),
                                    item.lastModified().getEpochSecond());
                        })
                .toList();
    }

    public List<S3Object> listArchivedRecordingObjects(String jvmId) {
        var builder = ListObjectsV2Request.builder().bucket(archiveBucket);
        if (StringUtils.isNotBlank(jvmId)) {
            builder = builder.prefix(jvmId);
        }
        return storage.listObjectsV2(builder.build()).contents();
    }

    public List<ArchivedRecording> listArchivedRecordings(String jvmId) {
        return listArchivedRecordingObjects(jvmId).stream()
                .map(
                        item -> {
                            String path = item.key().strip();
                            String[] parts = path.split("/");
                            String filename = parts[1];
                            Metadata metadata =
                                    getArchivedRecordingMetadata(jvmId, filename)
                                            .orElseGet(Metadata::empty);
                            return new ArchivedRecording(
                                    jvmId,
                                    filename,
                                    downloadUrl(jvmId, filename),
                                    reportUrl(jvmId, filename),
                                    metadata,
                                    item.size(),
                                    item.lastModified().getEpochSecond());
                        })
                .toList();
    }

    public List<ArchivedRecording> listArchivedRecordings(Target target) {
        return listArchivedRecordings(target.jvmId);
    }

    public ArchivedRecording archiveRecording(ActiveRecording recording) throws Exception {
        // AWS object key name guidelines advise characters to avoid (% so we should not pass url
        // encoded characters)
        String transformedAlias =
                URLDecoder.decode(recording.target.alias, StandardCharsets.UTF_8)
                        .replaceAll("[\\._/]+", "-");
        Instant now = clock.now();
        String timestamp = now.truncatedTo(ChronoUnit.SECONDS).toString().replaceAll("[-:]+", "");
        String filename =
                String.format("%s_%s_%s.jfr", transformedAlias, recording.name, timestamp);
        String key = archivedRecordingKey(recording.target.jvmId, filename);
        String multipartId = null;
        List<Pair<Integer, String>> parts = new ArrayList<>();
        long accum = 0;
        try (var stream = getActiveInputStream(recording, uploadFailedTimeout);
                var ch = Channels.newChannel(stream)) {
            ByteBuffer buf = ByteBuffer.allocate(20 * MIB);
            CreateMultipartUploadRequest.Builder builder =
                    CreateMultipartUploadRequest.builder()
                            .bucket(archiveBucket)
                            .key(key)
                            .contentType(HttpMimeType.JFR.mime())
                            .contentDisposition(
                                    String.format("attachment; filename=\"%s\"", filename));
            switch (storageMode()) {
                case TAGGING:
                    builder = builder.tagging(createActiveRecordingTagging(recording));
                    break;
                case METADATA:
                    builder = builder.metadata(createActiveRecordingMetadata(recording).labels());
                    break;
                case BUCKET:
                    metadataService
                            .get()
                            .create(
                                    recording.target.jvmId,
                                    filename,
                                    createActiveRecordingMetadata(recording));
                    break;
                default:
                    throw new IllegalStateException();
            }
            CreateMultipartUploadRequest request = builder.build();
            multipartId = storage.createMultipartUpload(request).uploadId();
            int read = 0;
            for (int i = 1; i <= S3_API_PART_LIMIT; i++) {
                read = ch.read(buf);

                if (read == 0) {
                    read = retryRead(ch, buf);
                }
                accum += read;
                if (read == -1) {
                    logger.tracev(
                            "Key: {0} completed upload of {1} chunks ({2} bytes)",
                            key, i - 1, accum + 1);
                    break;
                }

                logger.tracev("Writing chunk {0} of {1} bytes", i, read);
                String eTag =
                        storage.uploadPart(
                                        UploadPartRequest.builder()
                                                .bucket(archiveBucket)
                                                .key(key)
                                                .uploadId(multipartId)
                                                .partNumber(i)
                                                .contentLength(Long.valueOf(read))
                                                .build(),
                                        RequestBody.fromByteBuffer(buf.slice(0, read)))
                                .eTag();
                parts.add(Pair.of(i, eTag));
                buf.clear();
                // S3 API limit
                if (i == S3_API_PART_LIMIT) {
                    throw new IndexOutOfBoundsException("Exceeded S3 maximum part count");
                }
            }
        } catch (Exception e) {
            logger.error("Could not upload recording to S3 storage", e);
            try {
                if (multipartId != null) {
                    storage.abortMultipartUpload(
                            AbortMultipartUploadRequest.builder()
                                    .bucket(archiveBucket)
                                    .key(key)
                                    .uploadId(multipartId)
                                    .build());
                }
            } catch (Exception e2) {
                logger.error("Could not abort S3 multipart upload", e2);
            }
            throw e;
        }
        try {
            storage.completeMultipartUpload(
                    CompleteMultipartUploadRequest.builder()
                            .bucket(archiveBucket)
                            .key(key)
                            .uploadId(multipartId)
                            .multipartUpload(
                                    CompletedMultipartUpload.builder()
                                            .parts(
                                                    parts.stream()
                                                            .map(
                                                                    part ->
                                                                            CompletedPart.builder()
                                                                                    .partNumber(
                                                                                            part
                                                                                                    .getLeft())
                                                                                    .eTag(
                                                                                            part
                                                                                                    .getRight())
                                                                                    .build())
                                                            .toList())
                                            .build())
                            .build());
        } catch (SdkClientException e) {
            // Amazon S3 couldn't be contacted for a response, or the client
            // couldn't parse the response from Amazon S3.
            throw e;
        }
        ArchivedRecording archivedRecording =
                new ArchivedRecording(
                        recording.target.jvmId,
                        filename,
                        downloadUrl(recording.target.jvmId, filename),
                        reportUrl(recording.target.jvmId, filename),
                        recording.metadata,
                        accum,
                        now.getEpochSecond());

        URI connectUrl = recording.target.connectUrl;

        var event =
                new ArchivedRecordingEvent(
                        ActiveRecordings.RecordingEventCategory.ARCHIVED_CREATED,
                        ArchivedRecordingEvent.Payload.of(connectUrl, archivedRecording));
        bus.publish(event.category().category(), event.payload().recording());
        bus.publish(
                MessagingServer.class.getName(),
                new Notification(event.category().category(), event.payload()));
        return new ArchivedRecording(
                recording.target.jvmId,
                filename,
                downloadUrl(recording.target.jvmId, filename),
                reportUrl(recording.target.jvmId, filename),
                recording.metadata,
                accum,
                now.getEpochSecond());
    }

    public Optional<ArchivedRecording> getArchivedRecordingInfo(String jvmId, String filename) {
        return listArchivedRecordingObjects(jvmId).stream()
                .filter(
                        item -> {
                            String objectName = item.key().strip();
                            String f = objectName.split("/")[1];
                            return Objects.equals(filename, f);
                        })
                .map(
                        item -> {
                            String objectName = item.key().strip();
                            String f = objectName.split("/")[1];
                            Metadata metadata =
                                    getArchivedRecordingMetadata(jvmId, f)
                                            .orElseGet(Metadata::empty);
                            return new ArchivedRecording(
                                    jvmId,
                                    filename,
                                    downloadUrl(jvmId, f),
                                    reportUrl(jvmId, f),
                                    metadata,
                                    item.size(),
                                    item.lastModified().getEpochSecond());
                        })
                .findFirst();
    }

    public Optional<Metadata> getArchivedRecordingMetadata(String jvmId, String filename) {
        return getArchivedRecordingMetadata(archivedRecordingKey(jvmId, filename));
    }

    public Optional<Metadata> getArchivedRecordingMetadata(String storageKey) {
        try {
            switch (storageMode()) {
                case TAGGING:
                    return Optional.of(
                            taggingToMetadata(
                                    storage.getObjectTagging(
                                                    GetObjectTaggingRequest.builder()
                                                            .bucket(archiveBucket)
                                                            .key(storageKey)
                                                            .build())
                                            .tagSet()));
                case METADATA:
                    var resp =
                            storage.headObject(
                                    HeadObjectRequest.builder()
                                            .bucket(archiveBucket)
                                            .key(storageKey)
                                            .build());
                    if (!resp.hasMetadata()) {
                        return Optional.empty();
                    }
                    return Optional.of(new Metadata(resp.metadata()));
                case BUCKET:
                    return metadataService.get().read(storageKey);
                default:
                    throw new IllegalStateException();
            }
        } catch (NoSuchKeyException nske) {
            logger.warn(nske);
            return Optional.empty();
        } catch (IOException ioe) {
            logger.error(ioe);
            return Optional.empty();
        }
    }

    private String decodeBase64(String encoded) {
        return new String(base64Url.decode(encoded), StandardCharsets.UTF_8);
    }

    public static String archivedRecordingKey(String jvmId, String filename) {
        return (jvmId + "/" + filename).strip();
    }

    public static String archivedRecordingKey(Pair<String, String> pair) {
        return archivedRecordingKey(pair.getKey(), pair.getValue());
    }

    public String encodedKey(String jvmId, String filename) {
        Objects.requireNonNull(jvmId);
        Objects.requireNonNull(filename);
        return base64Url.encodeAsString(
                (archivedRecordingKey(jvmId, filename)).getBytes(StandardCharsets.UTF_8));
    }

    // TODO refactor this and encapsulate archived recording keys as a record with override toString
    public Pair<String, String> decodedKey(String encodedKey) {
        String key = new String(base64Url.decode(encodedKey), StandardCharsets.UTF_8);
        String[] parts = key.split("/");
        if (parts.length != 2) {
            throw new IllegalArgumentException();
        }
        return Pair.of(parts[0], parts[1]);
    }

    public InputStream getActiveInputStream(ActiveRecording recording, Duration timeout)
            throws Exception {
        return getActiveInputStream(recording.target.id, recording.remoteId, timeout);
    }

    public InputStream getActiveInputStream(long targetId, long remoteId, Duration timeout)
            throws Exception {
        var target = Target.getTargetById(targetId);
        var recording = target.getRecordingById(remoteId);
        var stream = remoteRecordingStreamFactory.open(recording, timeout);
        return stream;
    }

    public InputStream getArchivedRecordingStream(String jvmId, String recordingName) {
        return getArchivedRecordingStream(encodedKey(jvmId, recordingName));
    }

    public InputStream getArchivedRecordingStream(String encodedKey) {
        String key = new String(base64Url.decode(encodedKey), StandardCharsets.UTF_8);

        GetObjectRequest getRequest =
                GetObjectRequest.builder().bucket(archiveBucket).key(key).build();

        return new BufferedInputStream(storage.getObject(getRequest));
    }

    public String downloadUrl(ActiveRecording recording) {
        return String.format("/api/v4/activedownload/%d", recording.id);
    }

    public String downloadUrl(String jvmId, String filename) {
        return String.format("/api/v4/download/%s", encodedKey(jvmId, filename));
    }

    public String reportUrl(ActiveRecording recording) {
        return String.format(
                "/api/v4/targets/%d/reports/%d", recording.target.id, recording.remoteId);
    }

    public String reportUrl(String jvmId, String filename) {
        return String.format("/api/v4/reports/%s", encodedKey(jvmId, filename));
    }

    private int retryRead(ReadableByteChannel channel, ByteBuffer buffer) throws IOException {
        int attempts = 30;
        int read = 0;

        while (attempts > 0) {
            logger.trace("No bytes read, retrying...");
            read = channel.read(buffer);
            if (read > 0 || read < 0) {
                break;
            } else {
                attempts--;
            }
        }

        if (read == 0) {
            throw new IOException("No bytes read after 30 retry attempts");
        }

        return read;
    }

    void safeCloseRecording(JFRConnection conn, IRecordingDescriptor rec) {
        try {
            conn.getService().close(rec);
        } catch (org.openjdk.jmc.flightrecorder.configuration.FlightRecorderException e) {
            logger.error("Failed to stop remote recording", e);
        } catch (Exception e) {
            logger.error("Unexpected exception", e);
        }
    }

    public HeadObjectResponse assertArchivedRecordingExists(String jvmId, String filename) {
        var key = archivedRecordingKey(jvmId, filename);
        var resp =
                storage.headObject(
                        HeadObjectRequest.builder().bucket(archiveBucket).key(key).build());
        if (!resp.sdkHttpResponse().isSuccessful()) {
            throw new HttpException(
                    resp.sdkHttpResponse().statusCode(),
                    resp.sdkHttpResponse().statusText().orElse(""));
        }
        return resp;
    }

    /* Archived Recording Helpers */
    public void deleteArchivedRecording(String jvmId, String filename) throws IOException {
        assertArchivedRecordingExists(jvmId, filename);
        var metadata = getArchivedRecordingMetadata(jvmId, filename).orElseGet(Metadata::empty);
        var target = Target.getTargetByJvmId(jvmId);

        var key = archivedRecordingKey(jvmId, filename);

        var resp =
                storage.deleteObject(
                        DeleteObjectRequest.builder().bucket(archiveBucket).key(key).build());
        if (!resp.sdkHttpResponse().isSuccessful()) {
            throw new HttpException(
                    resp.sdkHttpResponse().statusCode(),
                    resp.sdkHttpResponse().statusText().orElse(""));
        }

        switch (storageMode()) {
            case TAGGING:
            // fall-through
            case METADATA:
                // no-op - the S3 instance will delete the tagging/metadata associated with the
                // object automatically
                break;
            case BUCKET:
                metadataService.get().delete(jvmId, filename);
                break;
            default:
                throw new IllegalStateException();
        }

        var event =
                new ArchivedRecordingEvent(
                        ActiveRecordings.RecordingEventCategory.ARCHIVED_DELETED,
                        ArchivedRecordingEvent.Payload.of(
                                target.map(t -> t.connectUrl).orElse(null),
                                new ArchivedRecording(
                                        jvmId,
                                        filename,
                                        downloadUrl(jvmId, filename),
                                        reportUrl(jvmId, filename),
                                        metadata,
                                        0,
                                        0)));
        bus.publish(event.category().category(), event.payload().recording());
        bus.publish(
                MessagingServer.class.getName(),
                new Notification(event.category().category(), event.payload()));
    }

    Metadata createActiveRecordingMetadata(ActiveRecording recording) {
        Map<String, String> labels = new HashMap<>(recording.metadata.labels());
        labels.put("connectUrl", recording.target.connectUrl.toString());
        labels.put("jvmId", recording.target.jvmId);
        Metadata metadata = new Metadata(labels);
        return metadata;
    }

    Tagging createActiveRecordingTagging(ActiveRecording recording) {
        return createMetadataTagging(createActiveRecordingMetadata(recording));
    }

    // Metadata
    Tagging createMetadataTagging(Metadata metadata) {
        // TODO attach other metadata than labels somehow. Prefixed keys to create partitioning?
        var tags = new ArrayList<Tag>();
        tags.addAll(
                metadata.labels().entrySet().stream()
                        .map(
                                e ->
                                        Tag.builder()
                                                .key(
                                                        base64Url.encodeAsString(
                                                                e.getKey()
                                                                        .getBytes(
                                                                                StandardCharsets
                                                                                        .UTF_8)))
                                                .value(
                                                        base64Url.encodeAsString(
                                                                e.getValue()
                                                                        .getBytes(
                                                                                StandardCharsets
                                                                                        .UTF_8)))
                                                .build())
                        .toList());
        return Tagging.builder().tagSet(tags).build();
    }

    private Metadata taggingToMetadata(List<Tag> tagSet) {
        // TODO parse out other metadata than labels
        var labels = new HashMap<String, String>();
        for (var tag : tagSet) {
            var key = decodeBase64(tag.key());
            var value = decodeBase64(tag.value());
            labels.put(key, value);
        }
        return new Metadata(labels);
    }

    public ActiveRecording updateRecordingMetadata(
            long recordingId, Map<String, String> newLabels) {
        return QuarkusTransaction.joiningExisting()
                .call(
                        () -> {
                            ActiveRecording recording =
                                    ActiveRecording.find("id", recordingId).singleResult();

                            if (!recording.metadata.labels().equals(newLabels)) {
                                Metadata updatedMetadata = new Metadata(newLabels);
                                recording.setMetadata(updatedMetadata);
                                recording.persist();

                                notify(
                                        new ActiveRecordingEvent(
                                                ActiveRecordings.RecordingEventCategory
                                                        .METADATA_UPDATED,
                                                ActiveRecordingEvent.Payload.of(this, recording)));
                            }
                            return recording;
                        });
    }

    private void notify(ActiveRecordingEvent event) {
        bus.publish(
                MessagingServer.class.getName(),
                new Notification(event.category().category(), event.payload()));
    }

    public static ArchivedRecordingMetadataService.StorageMode storageMode(String name) {
        return Arrays.asList(ArchivedRecordingMetadataService.StorageMode.values()).stream()
                .filter(s -> s.name().equalsIgnoreCase(name))
                .findFirst()
                .orElseThrow();
    }

    private ArchivedRecordingMetadataService.StorageMode storageMode() {
        return storageMode(metadataStorageMode);
    }

    public ArchivedRecording uploadArchivedRecording(
            String jvmId, FileUpload recording, Metadata metadata) throws IOException {
        String filename = recording.fileName().strip();
        if (StringUtils.isBlank(filename)) {
            throw new BadRequestException();
        }
        if (!filename.endsWith(".jfr")) {
            filename = filename + ".jfr";
        }
        Map<String, String> labels = new HashMap<>(metadata.labels());
        labels.put("jvmId", jvmId);
        String key = archivedRecordingKey(jvmId, filename);
        Builder requestBuilder =
                PutObjectRequest.builder()
                        .bucket(archiveBucket)
                        .key(key)
                        .contentType(HttpMimeType.JFR.mime());
        switch (storageMode()) {
            case TAGGING:
                requestBuilder =
                        requestBuilder.tagging(createMetadataTagging(new Metadata(labels)));
                break;
            case METADATA:
                requestBuilder = requestBuilder.metadata(labels);
                break;
            case BUCKET:
                metadataService.get().create(jvmId, filename, metadata);
                break;
            default:
                throw new IllegalStateException();
        }
        storage.putObject(requestBuilder.build(), RequestBody.fromFile(recording.filePath()));

        var target = Target.getTargetByJvmId(jvmId);
        ArchivedRecording archivedRecording =
                new ArchivedRecording(
                        jvmId,
                        filename,
                        downloadUrl(jvmId, filename),
                        reportUrl(jvmId, filename),
                        metadata,
                        recording.size(),
                        clock.now().getEpochSecond());
        var event =
                new ArchivedRecordingEvent(
                        ActiveRecordings.RecordingEventCategory.ARCHIVED_CREATED,
                        ArchivedRecordingEvent.Payload.of(
                                target.map(t -> t.connectUrl).orElse(null), archivedRecording));
        bus.publish(event.category().category(), event.payload().recording());
        bus.publish(
                MessagingServer.class.getName(),
                new Notification(event.category().category(), event.payload()));
        return archivedRecording;
    }

    public ArchivedRecording updateArchivedRecordingMetadata(
            String jvmId, String filename, Map<String, String> updatedLabels) throws IOException {
        String key = archivedRecordingKey(jvmId, filename);
        Optional<Metadata> existingMetadataOpt = getArchivedRecordingMetadata(key);

        if (existingMetadataOpt.isEmpty()) {
            throw new NotFoundException(
                    "Could not find metadata for archived recording with key: " + key);
        }

        Metadata updatedMetadata = new Metadata(updatedLabels);

        switch (storageMode()) {
            case TAGGING:
                Tagging tagging = createMetadataTagging(updatedMetadata);
                storage.putObjectTagging(
                        PutObjectTaggingRequest.builder()
                                .bucket(archiveBucket)
                                .key(key)
                                .tagging(tagging)
                                .build());
                break;
            case METADATA:
                throw new BadRequestException(
                        String.format(
                                "Metadata updates are not supported with server configuration"
                                        + " %s=%s",
                                ConfigProperties.STORAGE_METADATA_ARCHIVES_STORAGE_MODE,
                                metadataStorageMode));
            case BUCKET:
                metadataService.get().update(jvmId, filename, updatedMetadata);
                break;
            default:
                throw new IllegalStateException();
        }

        var response = assertArchivedRecordingExists(jvmId, filename);
        long size = response.contentLength();
        Instant lastModified = response.lastModified();

        ArchivedRecording updatedRecording =
                new ArchivedRecording(
                        jvmId,
                        filename,
                        downloadUrl(jvmId, filename),
                        reportUrl(jvmId, filename),
                        updatedMetadata,
                        size,
                        lastModified.getEpochSecond());

        notifyArchiveMetadataUpdate(jvmId, updatedRecording);
        return updatedRecording;
    }

    private void notifyArchiveMetadataUpdate(String jvmId, ArchivedRecording updatedRecording) {
        var event =
                new ArchivedRecordingEvent(
                        ActiveRecordings.RecordingEventCategory.METADATA_UPDATED,
                        new ArchivedRecordingEvent.Payload(
                                updatedRecording.downloadUrl(), jvmId, updatedRecording));
        bus.publish(event.category().category(), event.payload().recording());
        bus.publish(
                MessagingServer.class.getName(),
                new Notification(event.category().category(), event.payload()));
    }

    public Uni<String> uploadToJFRDatasource(long targetEntityId, long remoteId) throws Exception {
        // copy an active recording and upload this directly to datasource
        Target target = Target.getTargetById(targetEntityId);
        Objects.requireNonNull(target, "Target from targetId not found");
        ActiveRecording recording = target.getRecordingById(remoteId);
        Objects.requireNonNull(recording, "ActiveRecording from remoteId not found");
        Path recordingPath =
                connectionManager.executeConnectedTask(
                        target,
                        connection -> {
                            return getRecordingCopyPath(connection, target, recording.name)
                                    .orElseThrow(
                                            () ->
                                                    new RecordingNotFoundException(
                                                            target.targetId(), recording.name));
                        });

        return uploadToJFRDatasource(recordingPath);
    }

    public Uni<String> uploadToJFRDatasource(Pair<String, String> key) throws Exception {
        // upload an already-archived recording to datasource
        Objects.requireNonNull(key);
        Objects.requireNonNull(key.getKey());
        Objects.requireNonNull(key.getValue());

        if (usePresignedTransfer) {
            return uploadPresignedToJFRDatasource(key.getKey(), key.getValue());
        } else {
            GetObjectRequest getRequest =
                    GetObjectRequest.builder()
                            .bucket(archiveBucket)
                            .key(archivedRecordingKey(key))
                            .build();

            Path recordingPath = fs.createTempFile(null, null);
            // the S3 client will create the file at this path, we just need to get a fresh temp
            // file path but one that does not yet exist
            fs.deleteIfExists(recordingPath);

            storage.getObject(getRequest, recordingPath);

            return uploadToJFRDatasource(recordingPath);
        }
    }

    private Uni<String> uploadPresignedToJFRDatasource(String jvmId, String filename)
            throws URISyntaxException {
        var uri = getPresignedPath(jvmId, filename);
        return datasourceClient
                .uploadPresigned(uri.getPath(), uri.getQuery())
                .onItem()
                .transform(
                        r -> {
                            try (r) {
                                return r.readEntity(String.class);
                            }
                        });
    }

    private Uni<String> uploadToJFRDatasource(Path recordingPath)
            throws URISyntaxException, InterruptedException, ExecutionException {
        return datasourceClient
                .upload(recordingPath, true)
                .onItem()
                .transform(
                        r -> {
                            try (r) {
                                return r.readEntity(String.class);
                            }
                        })
                .eventually(
                        () -> {
                            try {
                                fs.deleteIfExists(recordingPath);
                            } catch (IOException e) {
                                logger.warn(e);
                            }
                        });
    }

    private Optional<Path> getRecordingCopyPath(
            JFRConnection connection, Target target, String recordingName) throws Exception {
        return connection.getService().getAvailableRecordings().stream()
                .filter(recording -> recording.getName().equals(recordingName))
                .findFirst()
                .map(
                        descriptor -> {
                            try {
                                Path tempFile = fs.createTempFile(null, null);
                                try (var stream =
                                        remoteRecordingStreamFactory.openDirect(
                                                connection, target, descriptor)) {
                                    fs.copy(stream, tempFile, StandardCopyOption.REPLACE_EXISTING);
                                }
                                return tempFile;
                            } catch (Exception e) {
                                logger.warn(e);
                                throw new BadRequestException(e);
                            }
                        });
    }

    private URI getPresignedPath(String jvmId, String filename) throws URISyntaxException {
        logger.infov("Handling presigned download request for {0}/{1}", jvmId, filename);
        GetObjectRequest getRequest =
                GetObjectRequest.builder()
                        .bucket(archiveBucket)
                        .key(RecordingHelper.archivedRecordingKey(Pair.of(jvmId, filename)))
                        .build();
        GetObjectPresignRequest presignRequest =
                GetObjectPresignRequest.builder()
                        .signatureDuration(Duration.ofMinutes(1))
                        .getObjectRequest(getRequest)
                        .build();
        return URI.create(presigner.presignGetObject(presignRequest).url().toString()).normalize();
    }

    public record RecordingOptions(
            String name,
            Optional<Boolean> toDisk,
            Optional<Boolean> archiveOnStop,
            Optional<Long> duration,
            Optional<Long> maxSize,
            Optional<Long> maxAge) {
        static RecordingOptions empty(String name) {
            return new RecordingOptions(
                    name,
                    Optional.empty(),
                    Optional.empty(),
                    Optional.empty(),
                    Optional.empty(),
                    Optional.empty());
        }
    }

    public enum RecordingReplace {
        ALWAYS,
        NEVER,
        STOPPED;

        public static RecordingReplace fromString(String replace) {
            for (RecordingReplace r : RecordingReplace.values()) {
                if (r.name().equalsIgnoreCase(replace)) {
                    return r;
                }
            }
            throw new IllegalArgumentException("Invalid recording replace value: " + replace);
        }
    }

    static class StopRecordingJob implements Job {

        @Inject RecordingHelper recordingHelper;
        @Inject Logger logger;

        @Override
        @Transactional
        public void execute(JobExecutionContext ctx) throws JobExecutionException {
            var jobDataMap = ctx.getJobDetail().getJobDataMap();
            try {
                ActiveRecording recording =
                        ActiveRecording.find("id", (Long) jobDataMap.get("recordingId"))
                                .singleResult();
                recordingHelper.stopRecording(recording);
            } catch (Exception e) {
                throw new JobExecutionException(e);
            }
        }
    }

    static class RecordingNotFoundException extends Exception {
        public RecordingNotFoundException(String targetId, String recordingName) {
            super(
                    String.format(
                            "Recording %s was not found in the target [%s].",
                            recordingName, targetId));
        }

        public RecordingNotFoundException(Pair<String, String> key) {
            this(key.getLeft(), key.getRight());
        }
    }

    public static class SnapshotCreationException extends Exception {
        public SnapshotCreationException(String message) {
            super(message);
        }
    }

    @RegisterRestClient(configKey = "jfr-datasource")
    interface DatasourceClient {
        @POST
        @jakarta.ws.rs.Path("/load")
        Uni<Response> upload(
                @RestForm
                        @PartType(MediaType.APPLICATION_OCTET_STREAM)
                        @PartFilename("cryostat-analysis.jfr")
                        java.nio.file.Path file,
                @RestQuery boolean overwrite);

        @POST
        @jakarta.ws.rs.Path("/load_presigned")
        @Consumes(MediaType.MULTIPART_FORM_DATA)
        Uni<Response> uploadPresigned(
                @RestForm("path") @PartType(MediaType.TEXT_PLAIN) String path,
                @RestForm("query") @PartType(MediaType.TEXT_PLAIN) String query);
    }
}<|MERGE_RESOLUTION|>--- conflicted
+++ resolved
@@ -212,20 +212,16 @@
     @ConfigProperty(name = ConfigProperties.GRAFANA_DATASOURCE_URL)
     Optional<String> grafanaDatasourceURLProperty;
 
-<<<<<<< HEAD
     @ConfigProperty(name = ConfigProperties.EXTERNAL_RECORDINGS_AUTOANALYZE)
     boolean externalRecordingAutoanalyze;
 
     @ConfigProperty(name = ConfigProperties.EXTERNAL_RECORDINGS_ARCHIVE)
     boolean externalRecordingArchive;
-=======
+
     @ConfigProperty(name = ConfigProperties.JFR_DATASOURCE_USE_PRESIGNED_TRANSFER)
     boolean usePresignedTransfer;
->>>>>>> 4dc88e3b
 
     CompletableFuture<URL> grafanaDatasourceURL = new CompletableFuture<>();
-
-    private final List<JobKey> jobs = new CopyOnWriteArrayList<>();
 
     void onStart(@Observes StartupEvent evt) {
         buckets.createIfNecessary(archiveBucket);
