/*
 * Copyright The Cryostat Authors.
 *
 * Licensed under the Apache License, Version 2.0 (the "License");
 * you may not use this file except in compliance with the License.
 * You may obtain a copy of the License at
 *
 * http://www.apache.org/licenses/LICENSE-2.0
 *
 * Unless required by applicable law or agreed to in writing, software
 * distributed under the License is distributed on an "AS IS" BASIS,
 * WITHOUT WARRANTIES OR CONDITIONS OF ANY KIND, either express or implied.
 * See the License for the specific language governing permissions and
 * limitations under the License.
 */
package io.cryostat;

/** Java constants corresponding to configuration keys set in application.properties. */
public class ConfigProperties {
    public static final String STORAGE_METADATA_STORAGE_MODE = "storage.metadata.storage-mode";
    public static final String STORAGE_METADATA_ARCHIVES_STORAGE_MODE =
            "storage.metadata.archives.storage-mode";
    public static final String STORAGE_METADATA_EVENT_TEMPLATES_STORAGE_MODE =
            "storage.metadata.event-templates.storage-mode";
    public static final String AWS_BUCKET_NAME_ARCHIVES = "storage.buckets.archives.name";
    public static final String AWS_BUCKET_NAME_METADATA = "storage.buckets.metadata.name";
    public static final String AWS_BUCKET_NAME_EVENT_TEMPLATES =
            "storage.buckets.event-templates.name";
    public static final String AWS_BUCKET_NAME_PROBE_TEMPLATES =
            "storage.buckets.probe-templates.name";
<<<<<<< HEAD
    public static final String AWS_BUCKET_NAME_HEAP_DUMPS = "storage.buckets.heap-dumps.name";
=======
    public static final String AWS_BUCKET_NAME_THREAD_DUMPS = "storage.buckets.thread-dumps.name";
>>>>>>> ed700826
    public static final String AWS_METADATA_PREFIX_THREAD_DUMPS =
            "storage.metadata.prefix.thread-dumps";
    public static final String AWS_METADATA_PREFIX_RECORDINGS =
            "storage.metadata.prefix.recordings";
    public static final String AWS_METADATA_PREFIX_EVENT_TEMPLATES =
            "storage.metadata.prefix.event-templates";

    public static final String CONTAINERS_POLL_PERIOD = "cryostat.discovery.containers.poll-period";
    public static final String CONTAINERS_REQUEST_TIMEOUT =
            "cryostat.discovery.containers.request-timeout";

    public static final String CONNECTIONS_MAX_OPEN = "cryostat.connections.max-open";
    public static final String CONNECTIONS_TTL = "cryostat.connections.ttl";
    public static final String CONNECTIONS_FAILED_BACKOFF = "cryostat.connections.failed-backoff";
    public static final String CONNECTIONS_FAILED_TIMEOUT = "cryostat.connections.failed-timeout";
    public static final String CONNECTIONS_UPLOAD_TIMEOUT = "cryostat.connections.upload-timeout";

    public static final String REPORTS_FILTER = "cryostat.services.reports.filter";
    public static final String REPORTS_SIDECAR_URL = "quarkus.rest-client.reports.url";
    public static final String REPORTS_USE_PRESIGNED_TRANSFER =
            "cryostat.services.reports.use-presigned-transfer";
    public static final String REPORTS_MEMORY_CACHE_ENABLED =
            "cryostat.services.reports.memory-cache.enabled";
    public static final String REPORTS_STORAGE_CACHE_ENABLED =
            "cryostat.services.reports.storage-cache.enabled";
    public static final String ARCHIVED_REPORTS_STORAGE_CACHE_NAME =
            "cryostat.services.reports.storage-cache.name";
    public static final String ARCHIVED_REPORTS_EXPIRY_DURATION =
            "cryostat.services.reports.storage-cache.expiry-duration";

    public static final String GRAFANA_DASHBOARD_URL = "grafana-dashboard.url";
    public static final String GRAFANA_DASHBOARD_EXT_URL = "grafana-dashboard-ext.url";
    public static final String GRAFANA_DATASOURCE_URL = "quarkus.rest-client.jfr-datasource.url";

    public static final String AGENT_REST_CLIENT_FOLLOW_ALL_REDIRECTS =
            "quarkus.rest-client.agents.follow-all-redirects";

    public static final String STORAGE_EXT_URL = "storage-ext.url";
    public static final String STORAGE_PRESIGNED_DOWNLOADS_ENABLED =
            "storage.presigned-downloads.enabled";

<<<<<<< HEAD
    public static final String STORAGE_METADATA_HEAP_DUMPS_STORAGE_MODE =
            "storage.metadata.heap-dumps.storage-mode";
=======
    public static final String STORAGE_METADATA_THREAD_DUMPS_STORAGE_MODE =
            "storage.metadata.thread-dumps.storage-mode";
>>>>>>> ed700826

    public static final String CUSTOM_TEMPLATES_DIR = "templates-dir";
    public static final String PRESET_TEMPLATES_DIR = "preset-templates-dir";
    public static final String PROBE_TEMPLATES_DIR = "probe-templates-dir";
    public static final String SSL_TRUSTSTORE_DIR = "ssl.truststore.dir";
    public static final String RULES_DIR = "rules-dir";
    public static final String CREDENTIALS_DIR = "credentials-dir";

    public static final String URI_RANGE = "cryostat.target.uri-range";

    public static final String AGENT_TLS_REQUIRED = "cryostat.agent.tls.required";

    public static final String DECLARATIVE_CONFIG_RESOLVE_SYMLINKS =
            "cryostat.declarative-configuration.symlinks.resolve";
}<|MERGE_RESOLUTION|>--- conflicted
+++ resolved
@@ -28,12 +28,11 @@
             "storage.buckets.event-templates.name";
     public static final String AWS_BUCKET_NAME_PROBE_TEMPLATES =
             "storage.buckets.probe-templates.name";
-<<<<<<< HEAD
     public static final String AWS_BUCKET_NAME_HEAP_DUMPS = "storage.buckets.heap-dumps.name";
-=======
     public static final String AWS_BUCKET_NAME_THREAD_DUMPS = "storage.buckets.thread-dumps.name";
->>>>>>> ed700826
     public static final String AWS_METADATA_PREFIX_THREAD_DUMPS =
+            "storage.metadata.prefix.thread-dumps";
+    public static final String AWS_METADATA_PREFIX_HEAP_DUMPS =
             "storage.metadata.prefix.thread-dumps";
     public static final String AWS_METADATA_PREFIX_RECORDINGS =
             "storage.metadata.prefix.recordings";
@@ -74,13 +73,10 @@
     public static final String STORAGE_PRESIGNED_DOWNLOADS_ENABLED =
             "storage.presigned-downloads.enabled";
 
-<<<<<<< HEAD
     public static final String STORAGE_METADATA_HEAP_DUMPS_STORAGE_MODE =
             "storage.metadata.heap-dumps.storage-mode";
-=======
     public static final String STORAGE_METADATA_THREAD_DUMPS_STORAGE_MODE =
             "storage.metadata.thread-dumps.storage-mode";
->>>>>>> ed700826
 
     public static final String CUSTOM_TEMPLATES_DIR = "templates-dir";
     public static final String PRESET_TEMPLATES_DIR = "preset-templates-dir";
