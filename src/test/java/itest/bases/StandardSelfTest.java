--- conflicted
+++ resolved
@@ -80,21 +80,6 @@
     }
 
     public static void assertNoRecordings() throws Exception {
-<<<<<<< HEAD
-        CompletableFuture<JsonArray> listFuture = new CompletableFuture<>();
-        webClient
-                .get(
-                        String.format(
-                                "/api/v1/targets/%s/recordings",
-                                getSelfReferenceConnectUrlEncoded()))
-                .send(
-                        ar -> {
-                            if (assertRequestStatus(ar, listFuture)) {
-                                listFuture.complete(ar.result().bodyAsJsonArray());
-                            }
-                        });
-        JsonArray listResp = listFuture.get(REQUEST_TIMEOUT_SECONDS, TimeUnit.SECONDS);
-=======
         JsonArray listResp =
                 webClient
                         .extensions()
@@ -105,7 +90,6 @@
                                 true,
                                 REQUEST_TIMEOUT_SECONDS)
                         .bodyAsJsonArray();
->>>>>>> 539940ed
         if (!listResp.isEmpty()) {
             throw new ITestCleanupFailedException(
                     String.format("Unexpected recordings:\n%s", listResp.encodePrettily()));
@@ -120,43 +104,12 @@
         }
         logger.infov("Deleting self custom target at {0}", selfCustomTargetLocation);
         String path = URI.create(selfCustomTargetLocation).getPath();
-<<<<<<< HEAD
-        CompletableFuture<String> future = new CompletableFuture<>();
-        try {
-            WORKER.submit(
-                    () -> {
-                        webClient
-                                .delete(path)
-                                .timeout(5000)
-                                .send(
-                                        ar -> {
-                                            if (ar.failed()) {
-                                                logger.error(ar.cause());
-                                                future.completeExceptionally(ar.cause());
-                                                return;
-                                            }
-                                            HttpResponse<Buffer> resp = ar.result();
-                                            logger.infov(
-                                                    "DELETE {0} -> HTTP {1} {2}: [{3}]",
-                                                    path,
-                                                    resp.statusCode(),
-                                                    resp.statusMessage(),
-                                                    resp.headers());
-                                            future.complete(null);
-                                        });
-                    });
-            selfCustomTargetLocation = future.get(REQUEST_TIMEOUT_SECONDS, TimeUnit.SECONDS);
-        } catch (Exception e) {
-            logger.error(e);
-        }
-=======
         HttpResponse<Buffer> resp =
                 webClient.extensions().delete(path, true, REQUEST_TIMEOUT_SECONDS);
         logger.infov(
                 "DELETE {0} -> HTTP {1} {2}: [{3}]",
                 path, resp.statusCode(), resp.statusMessage(), resp.headers());
         selfCustomTargetLocation = null;
->>>>>>> 539940ed
     }
 
     public static void waitForDiscovery(int otherTargetsCount) {
@@ -214,32 +167,6 @@
             return false;
         }
         try {
-<<<<<<< HEAD
-            WORKER.submit(
-                    () -> {
-                        webClient
-                                .getAbs(selfCustomTargetLocation)
-                                .timeout(5000)
-                                .send(
-                                        ar -> {
-                                            if (ar.failed()) {
-                                                logger.error(ar.cause());
-                                                future.completeExceptionally(ar.cause());
-                                                return;
-                                            }
-                                            HttpResponse<Buffer> resp = ar.result();
-                                            logger.infov(
-                                                    "POST /api/v2/targets -> HTTP {0} {1}: [{2}]",
-                                                    resp.statusCode(),
-                                                    resp.statusMessage(),
-                                                    resp.headers());
-                                            future.complete(
-                                                    HttpStatusCodeIdentifier.isSuccessCode(
-                                                            resp.statusCode()));
-                                        });
-                    });
-            boolean result = future.get(REQUEST_TIMEOUT_SECONDS, TimeUnit.SECONDS);
-=======
             HttpResponse<Buffer> resp =
                     webClient
                             .extensions()
@@ -248,7 +175,6 @@
                     "POST /api/v2/targets -> HTTP {0} {1}: [{2}]",
                     resp.statusCode(), resp.statusMessage(), resp.headers());
             boolean result = HttpStatusCodeIdentifier.isSuccessCode(resp.statusCode());
->>>>>>> 539940ed
             if (!result) {
                 selfCustomTargetLocation = null;
             }
@@ -269,44 +195,6 @@
                 new JsonObject(Map.of("connectUrl", SELF_JMX_URL, "alias", SELFTEST_ALIAS));
         HttpResponse<Buffer> resp;
         try {
-<<<<<<< HEAD
-            JsonObject self =
-                    new JsonObject(Map.of("connectUrl", SELF_JMX_URL, "alias", SELFTEST_ALIAS));
-            WORKER.submit(
-                    () -> {
-                        webClient
-                                .post("/api/v2/targets")
-                                .timeout(5000)
-                                .sendJson(
-                                        self,
-                                        ar -> {
-                                            if (ar.failed()) {
-                                                logger.error(ar.cause());
-                                                future.completeExceptionally(ar.cause());
-                                                return;
-                                            }
-                                            HttpResponse<Buffer> resp = ar.result();
-                                            logger.infov(
-                                                    "POST /api/v2/targets -> HTTP {0} {1}: [{2}]",
-                                                    resp.statusCode(),
-                                                    resp.statusMessage(),
-                                                    resp.headers());
-                                            if (HttpStatusCodeIdentifier.isSuccessCode(
-                                                    resp.statusCode())) {
-                                                future.complete(
-                                                        resp.headers().get(HttpHeaders.LOCATION));
-                                            } else {
-                                                future.completeExceptionally(
-                                                        new IllegalStateException(
-                                                                Integer.toString(
-                                                                        resp.statusCode())));
-                                            }
-                                        });
-                    });
-            selfCustomTargetLocation = future.get(REQUEST_TIMEOUT_SECONDS, TimeUnit.SECONDS);
-        } catch (Exception e) {
-            logger.error(e);
-=======
             resp =
                     webClient
                             .extensions()
@@ -325,49 +213,10 @@
                     URI.create(resp.headers().get(HttpHeaders.LOCATION)).getPath();
         } catch (InterruptedException | ExecutionException | TimeoutException e) {
             throw new IllegalStateException(e);
->>>>>>> 539940ed
         }
     }
 
     public static String getSelfReferenceConnectUrl() {
-<<<<<<< HEAD
-        tryDefineSelfCustomTarget();
-        CompletableFuture<JsonObject> future = new CompletableFuture<>();
-        WORKER.submit(
-                () -> {
-                    String path = URI.create(selfCustomTargetLocation).getPath();
-                    webClient
-                            .get(path)
-                            .as(BodyCodec.jsonObject())
-                            .timeout(5000)
-                            .send(
-                                    ar -> {
-                                        if (ar.failed()) {
-                                            logger.error(ar.cause());
-                                            future.completeExceptionally(ar.cause());
-                                            return;
-                                        }
-                                        HttpResponse<JsonObject> resp = ar.result();
-                                        JsonObject body = resp.body();
-                                        logger.infov(
-                                                "GET {0} -> HTTP {1} {2}: [{3}] = {4}",
-                                                path,
-                                                resp.statusCode(),
-                                                resp.statusMessage(),
-                                                resp.headers(),
-                                                body);
-                                        if (!HttpStatusCodeIdentifier.isSuccessCode(
-                                                resp.statusCode())) {
-                                            future.completeExceptionally(
-                                                    new IllegalStateException(
-                                                            Integer.toString(resp.statusCode())));
-                                            return;
-                                        }
-                                        future.complete(body);
-                                    });
-                });
-=======
->>>>>>> 539940ed
         try {
             tryDefineSelfCustomTarget();
             String path = URI.create(selfCustomTargetLocation).getPath();
