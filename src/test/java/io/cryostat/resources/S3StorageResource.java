--- conflicted
+++ resolved
@@ -39,18 +39,10 @@
                     "REST_ENCRYPTION_ENABLE", "1",
                     "CRYOSTAT_ACCESS_KEY", "access_key",
                     "CRYOSTAT_SECRET_KEY", "secret_key",
-<<<<<<< HEAD
-                    "CRYOSTAT_BUCKETS",
-                            "archivedrecordings,archivedreports,eventtemplates,probes,threaddumps");
-    private static final Logger logger = Logger.getLogger(S3StorageResource.class);
-    private Optional<String> containerNetworkId;
-    private GenericContainer<?> container;
-=======
                     "CRYOSTAT_BUCKETS", "archivedrecordings,archivedreports,eventtemplates,probes");
     protected final Logger logger = Logger.getLogger(getClass());
     protected Optional<String> containerNetworkId;
     protected GenericContainer<?> container;
->>>>>>> 2ad4bd95
 
     @Override
     public Map<String, String> start() {
