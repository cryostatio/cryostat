type ActiveRecording {
  archiveOnStop: Boolean!
  continuous: Boolean!
  "Archive the specified Flight Recording"
  doArchive: ArchivedRecording
  "Delete the specified Flight Recording"
  doDelete: ActiveRecording
  "Updates the metadata labels for an existing Flight Recording."
  doPutMetadata(metadataInput: MetadataLabelsInput): ActiveRecording
  "Stop the specified Flight Recording"
  doStop: ActiveRecording
  "URL for GET request to retrieve the JFR binary file content of this recording"
  downloadUrl: String
  duration: BigInteger!
  id: BigInteger
  maxAge: BigInteger!
  maxSize: BigInteger!
  metadata: Metadata!
  name: String!
  remoteId: BigInteger!
  "URL for GET request to retrieve a JSON formatted Automated Analysis Report of this recording"
  reportUrl: String
  startTime: BigInteger!
  state: RecordingState!
  target: Target!
  toDisk: Boolean!
}

type ActiveRecordings {
  aggregate: RecordingAggregateInfo!
  data: [ActiveRecording]!
}

type AnalysisResult {
  evaluation: Evaluation
  name: String
  score: Float!
  topic: String
}

type Annotations {
  cryostat(
    "Get entry/entries for a certain key/s"
    key: [String]
  ): [Entry_String_String]
  platform(
    "Get entry/entries for a certain key/s"
    key: [String]
  ): [Entry_String_String]
}

type ArchivedRecording {
  archivedTime: BigInteger!
  "Delete an archived recording"
  doDelete: ArchivedRecording!
  "Update the metadata associated with an archived recording"
  doPutMetadata(metadataInput: MetadataLabelsInput): ArchivedRecording!
  downloadUrl: String
  jvmId: String
  metadata: Metadata
  name: String
  reportUrl: String
  size: BigInteger!
}

<<<<<<< HEAD
type ThreadDump {
  "Update the metadata associated with a thread dump"
  doPutMetadata(metadataInput: MetadataLabelsInput): ThreadDump!
  "Delete a Thread Dump"
  doDelete: ThreadDump!
  downloadUrl: String
  threadDumpId: String
  jvmId: String
  lastModified: BigInteger
  size: BigInteger
}

type HeapDump {
  "Update the metadata associated with a heap dump"
  doPutMetadata(metadataInput: MetadataLabelsInput): HeapDump!
  "Delete a Heap Dump"
  doDelete: HeapDump!
  downloadUrl: String
  heapDumpId: String
  jvmId: String
  lastModified: BigInteger
  size: BigInteger
}

=======
>>>>>>> a1ca93e6
type ArchivedRecordings {
  aggregate: RecordingAggregateInfo!
  data: [ArchivedRecording]!
}

type DiscoveryNode {
  children: [DiscoveryNode]
  "Get target nodes that are descendants of this node. That is, get the set of leaf nodes from anywhere below this node's subtree."
  descendantTargets(filter: DiscoveryNodeFilterInput): [DiscoveryNode]
  id: BigInteger
  labels(
    "Get entry/entries for a certain key/s"
    key: [String]
  ): [Entry_String_String]!
  name: String!
  nodeType: String!
  target: Target
}

type Entry_String_AnalysisResult {
  key: String
  value: AnalysisResult
}

type Entry_String_String {
  key: String
  value: String
}

type Evaluation {
  explanation: String
  solution: String
  suggestions: [Suggestion]
  summary: String
}

<<<<<<< HEAD
=======
type HeapDump {
  "Delete a heap dump"
  doDelete: HeapDump!
  "Update the metadata for a heap dump"
  doPutMetadata(metadataInput: MetadataLabelsInput): HeapDump!
  downloadUrl: String
  heapDumpId: String
  jvmId: String
  lastModified: BigInteger!
  metadata: Metadata
  size: BigInteger!
}

>>>>>>> a1ca93e6
type HeapDumpAggregateInfo {
  "The number of elements in this collection"
  count: BigInteger!
  "The sum of sizes of elements in this collection, or 0 if not applicable"
  size: BigInteger!
}

type HeapDumps {
  aggregate: HeapDumpAggregateInfo!
  data: [HeapDump]!
}

type ThreadDumps {
  aggregate: ThreadDumpAggregateInfo!
  data: [ThreadDump]!
}

type MBeanMetrics {
  jvmId: String
  memory: MemoryMetrics
  os: OperatingSystemMetrics
  runtime: RuntimeMetrics
  thread: ThreadMetrics
}

type MemoryMetrics {
  freeHeapMemory: BigInteger!
  freeNonHeapMemory: BigInteger!
  heapMemoryUsage: MemoryUtilization
  heapMemoryUsagePercent: Float!
  nonHeapMemoryUsage: MemoryUtilization
  objectPendingFinalizationCount: BigInteger!
  verbose: Boolean!
}

type MemoryUtilization {
  committed: BigInteger!
  init: BigInteger!
  max: BigInteger!
  used: BigInteger!
}

type Metadata {
  labels(
    "Get entry/entries for a certain key/s"
    key: [String]
  ): [Entry_String_String]
}

"Mutation root"
type Mutation {
  "Archive an existing Flight Recording matching the given filter, on all Targets under the subtrees of the discovery nodes matching the given filter"
  archiveRecording(nodes: DiscoveryNodeFilterInput!, recordings: ActiveRecordingsFilterInput): [ArchivedRecording]
  "Start a new Flight Recording on all Targets under the subtrees of the discovery nodes matching the given filter"
  createRecording(nodes: DiscoveryNodeFilterInput!, recording: RecordingSettingsInput!): [ActiveRecording]
  "Create a Flight Recorder Snapshot on all Targets under the subtrees of the discovery nodes matching the given filter"
  createSnapshot(nodes: DiscoveryNodeFilterInput!): [ActiveRecording]
  "Delete an existing Flight Recording matching the given filter, on all Targets under the subtrees of the discovery nodes matching the given filter"
  deleteRecording(nodes: DiscoveryNodeFilterInput!, recordings: ActiveRecordingsFilterInput): [ActiveRecording]
  "Stop an existing Flight Recording matching the given filter, on all Targets under the subtrees of the discovery nodes matching the given filter"
  stopRecording(nodes: DiscoveryNodeFilterInput!, recordings: ActiveRecordingsFilterInput): [ActiveRecording]
}

type OperatingSystemMetrics {
  arch: String
  availableProcessors: Int!
  committedVirtualMemorySize: BigInteger!
  freePhysicalMemorySize: BigInteger!
  freeSwapSpaceSize: BigInteger!
  name: String
  processCpuLoad: Float!
  processCpuTime: BigInteger!
  systemCpuLoad: Float!
  systemLoadAverage: Float!
  totalPhysicalMemorySize: BigInteger!
  totalSwapSpaceSize: BigInteger!
  version: String
}

"Query root"
type Query {
  "List archived recordings"
  archivedRecordings(filter: ArchivedRecordingsFilterInput): ArchivedRecordings
  "Get all environment nodes in the discovery tree with optional filtering"
  environmentNodes(filter: DiscoveryNodeFilterInput): [DiscoveryNode]
  "List archived heap dumps"
  heapDumps(filter: HeapDumpsFilterInput): HeapDumps
  "Get the root target discovery node"
  rootNode: DiscoveryNode
  "Get the Target discovery nodes, i.e. the leaf nodes of the discovery tree"
  targetNodes(filter: DiscoveryNodeFilterInput): [DiscoveryNode]
  "List archived thread dumps"
  threadDumps(filter: ThreadDumpsFilterInput): ThreadDumps
}

type RecordingAggregateInfo {
  "The number of elements in this collection"
  count: BigInteger!
  "The sum of sizes of elements in this collection, or 0 if not applicable"
  size: BigInteger!
}

type Recordings {
  "List and optionally filter active recordings belonging to a Target"
  active(filter: ActiveRecordingsFilterInput): ActiveRecordings
  "List and optionally filter archived recordings belonging to a Target"
  archived(filter: ArchivedRecordingsFilterInput): ArchivedRecordings
}

type Report {
  aggregate: ReportAggregateInfo!
  data(
    "Get entry/entries for a certain key/s"
    key: [String]
  ): [Entry_String_AnalysisResult]!
  lastUpdated: BigInteger!
}

type ReportAggregateInfo {
  "The number of elements in this collection"
  count: BigInteger!
  "The maximum value in this collection"
  max: Float!
}

type RuntimeMetrics {
  bootClassPath: String
  bootClassPathSupported: Boolean!
  classPath: String
  inputArguments: [String]
  libraryPath: String
  managementSpecVersion: String
  name: String
  specName: String
  specVendor: String
  specVersion: String
  startTime: BigInteger!
  systemProperties(
    "Get entry/entries for a certain key/s"
    key: [String]
  ): [Entry_String_String]
  uptime: BigInteger!
  vmName: String
  vmVendor: String
  vmVersion: String
}

type Suggestion {
  name: String
  setting: String
  value: String
}

type Target {
  "Retrieve a list of active recordings currently available on the target"
  activeRecordings(filter: ActiveRecordingsFilterInput): ActiveRecordings
  agent: Boolean!
  alias: String!
  annotations: Annotations!
  "Retrieve a list of archived recordings belonging to the target"
  archivedRecordings(filter: ArchivedRecordingsFilterInput): ArchivedRecordings
  connectUrl: String!
  "Create a new Flight Recorder Snapshot on the specified Target"
  doSnapshot: ActiveRecording
  "Start a new Flight Recording on the specified Target"
  doStartRecording(recording: RecordingSettingsInput!): ActiveRecording
  "Retrieve a list of heap dumps belonging to the target"
  heapDumps(filter: HeapDumpsFilterInput): HeapDumps
  id: BigInteger
  jvmId: String
  labels(
    "Get entry/entries for a certain key/s"
    key: [String]
  ): [Entry_String_String]!
  "Get live MBean metrics snapshot from the specified Target"
  mbeanMetrics: MBeanMetrics
  "Get the active and archived recordings belonging to this target"
  recordings: Recordings
  """
  Retrieve an automated analysis report from the selected target(s). If there is no report currently
  available then this request will not cause a report to be generated, and instead it will return an empty
  result. Report generation may be an expensive operation, especially if many reports are to be generated at
  once, and should not be triggered by broad GraphQL selections.
  """
  report(filter: ReportFilterInput): Report
  "Retrieve a list of thread dumps belonging to the target"
  threadDumps(filter: ThreadDumpsFilterInput): ThreadDumps
}

type ThreadDump {
  "Delete a thread dump"
  doDelete: ThreadDump!
  "Update the metadata for a thread dump"
  doPutMetadata(metadataInput: MetadataLabelsInput): ThreadDump!
  downloadUrl: String
  jvmId: String
  lastModified: BigInteger!
  metadata: Metadata
  size: BigInteger!
  threadDumpId: String
}

type ThreadDumpAggregateInfo {
  "The number of elements in this collection"
  count: BigInteger!
  "The sum of sizes of elements in this collection, or 0 if not applicable"
  size: BigInteger!
}

type ThreadDumps {
  aggregate: ThreadDumpAggregateInfo!
  "List and optionally filter thread dumps belonging to a Target"
  archived(filter: ThreadDumpsFilterInput): ThreadDumps
  data: [ThreadDump]!
}

type ThreadMetrics {
  allThreadIds: [BigInteger!]
  currentThreadCpuTime: BigInteger!
  currentThreadCpuTimeSupported: Boolean!
  currentThreadUserTime: BigInteger!
  daemonThreadCount: Int!
  objectMonitorUsageSupported: Boolean!
  peakThreadCount: Int!
  synchronizerUsageSupported: Boolean!
  threadContentionMonitoringEnabled: Boolean!
  threadContentionMonitoringSupported: Boolean!
  threadCount: Int!
  threadCpuTimeEnabled: Boolean!
  threadCpuTimeSupported: Boolean!
  totalStartedThreadCount: BigInteger!
}

"Running state of an active Flight Recording"
enum RecordingState {
  "CLOSED"
  CLOSED
  "DELAYED"
  DELAYED
  "NEW"
  NEW
  "RUNNING"
  RUNNING
  "STOPPED"
  STOPPED
}

input ActiveRecordingsFilterInput {
  continuous: Boolean
  durationMsGreaterThanEqual: BigInteger
  durationMsLessThanEqual: BigInteger
  labels: [String]
  name: String
  names: [String]
  startTimeMsAfterEqual: BigInteger
  startTimeMsBeforeEqual: BigInteger
  state: RecordingState
  toDisk: Boolean
}

input ArchivedRecordingsFilterInput {
  archivedTimeAfterEqual: BigInteger
  archivedTimeBeforeEqual: BigInteger
  labels: [String]
  name: String
  names: [String]
  sizeBytesGreaterThanEqual: BigInteger
  sizeBytesLessThanEqual: BigInteger
  sourceTarget: String
}

input DiscoveryNodeFilterInput {
  annotations: [String]
  id: BigInteger
  ids: [BigInteger]
  labels: [String]
  name: String
  names: [String]
  nodeTypes: [String]
  targetIds: [BigInteger]
}

input Entry_String_StringInput {
  key: String
  value: String
}

input HeapDumpsFilterInput {
  archivedTimeAfterEqual: BigInteger
  archivedTimeBeforeEqual: BigInteger
  name: String
  names: [String]
  sizeBytesGreaterThanEqual: BigInteger
  sizeBytesLessThanEqual: BigInteger
  sourceTarget: String
}

input MetadataLabelsInput {
  labels: [Entry_String_StringInput]
}

input RecordingMetadataInput {
  labels: [Entry_String_StringInput]
}

input RecordingSettingsInput {
  archiveOnStop: Boolean
  continuous: Boolean
  duration: BigInteger
  maxAge: BigInteger
  maxSize: BigInteger
  metadata: RecordingMetadataInput
  name: String!
  replace: String
  template: String!
  templateType: String!
  toDisk: Boolean
}

input ReportFilterInput {
  id: String
  ids: [String]
  notId: String
  notIds: [String]
  notTopic: String
  notTopics: [String]
  topic: String
  topics: [String]
}

input ThreadDumpsFilterInput {
  archivedTimeAfterEqual: BigInteger
  archivedTimeBeforeEqual: BigInteger
  labels: [String]
  name: String
  names: [String]
  sizeBytesGreaterThanEqual: BigInteger
  sizeBytesLessThanEqual: BigInteger
  sourceTarget: String
}<|MERGE_RESOLUTION|>--- conflicted
+++ resolved
@@ -63,7 +63,6 @@
   size: BigInteger!
 }
 
-<<<<<<< HEAD
 type ThreadDump {
   "Update the metadata associated with a thread dump"
   doPutMetadata(metadataInput: MetadataLabelsInput): ThreadDump!
@@ -88,8 +87,6 @@
   size: BigInteger
 }
 
-=======
->>>>>>> a1ca93e6
 type ArchivedRecordings {
   aggregate: RecordingAggregateInfo!
   data: [ArchivedRecording]!
@@ -126,22 +123,6 @@
   summary: String
 }
 
-<<<<<<< HEAD
-=======
-type HeapDump {
-  "Delete a heap dump"
-  doDelete: HeapDump!
-  "Update the metadata for a heap dump"
-  doPutMetadata(metadataInput: MetadataLabelsInput): HeapDump!
-  downloadUrl: String
-  heapDumpId: String
-  jvmId: String
-  lastModified: BigInteger!
-  metadata: Metadata
-  size: BigInteger!
-}
-
->>>>>>> a1ca93e6
 type HeapDumpAggregateInfo {
   "The number of elements in this collection"
   count: BigInteger!
