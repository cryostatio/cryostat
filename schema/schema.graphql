type ActiveRecording {
  archiveOnStop: Boolean!
  continuous: Boolean!
  "Archive the specified Flight Recording"
  doArchive: ArchivedRecording
  "Delete the specified Flight Recording"
  doDelete: ActiveRecording
  "Updates the metadata labels for an existing Flight Recording."
  doPutMetadata(metadataInput: MetadataLabelsInput): ActiveRecording
  "Stop the specified Flight Recording"
  doStop: ActiveRecording
  "URL for GET request to retrieve the JFR binary file content of this recording"
  downloadUrl: String
  duration: BigInteger!
  id: BigInteger
  maxAge: BigInteger!
  maxSize: BigInteger!
  metadata: Metadata!
  name: String!
  remoteId: BigInteger!
  "URL for GET request to retrieve a JSON formatted Automated Analysis Report of this recording"
  reportUrl: String
  startTime: BigInteger!
  state: RecordingState!
  target: Target!
  toDisk: Boolean!
}

type ActiveRecordings {
  aggregate: RecordingAggregateInfo!
  data: [ActiveRecording]!
}

type AnalysisResult {
  evaluation: Evaluation
  name: String
  score: Float!
  topic: String
}

type Annotations {
  cryostat(
    "Get entry/entries for a certain key/s"
    key: [String]
  ): [Entry_String_String]
  platform(
    "Get entry/entries for a certain key/s"
    key: [String]
  ): [Entry_String_String]
}

type ArchivedRecording {
  archivedTime: BigInteger!
  "Delete an archived recording"
  doDelete: ArchivedRecording!
  "Update the metadata associated with an archived recording"
  doPutMetadata(metadataInput: MetadataLabelsInput): ArchivedRecording!
  downloadUrl: String
  jvmId: String
  metadata: Metadata
  name: String
  reportUrl: String
  size: BigInteger!
}

type ThreadDump {
  "Update the metadata associated with a thread dump"
  doPutMetadata(metadataInput: MetadataLabelsInput): ThreadDump!
  "Delete a Thread Dump"
  doDelete: ThreadDump!
  downloadUrl: String
  threadDumpId: String
  jvmId: String
  lastModified: BigInteger
  size: BigInteger
}

type HeapDump {
  "Update the metadata associated with a heap dump"
  doPutMetadata(metadataInput: MetadataLabelsInput): HeapDump!
  "Delete a Heap Dump"
  doDelete: HeapDump!
  downloadUrl: String
  heapDumpId: String
  jvmId: String
  lastModified: BigInteger
  size: BigInteger
}

type ArchivedRecordings {
  aggregate: RecordingAggregateInfo!
  data: [ArchivedRecording]!
}

type DiscoveryNode {
  children: [DiscoveryNode]
  "Get target nodes that are descendants of this node. That is, get the set of leaf nodes from anywhere below this node's subtree."
  descendantTargets(filter: DiscoveryNodeFilterInput): [DiscoveryNode]
  id: BigInteger
  labels(
    "Get entry/entries for a certain key/s"
    key: [String]
  ): [Entry_String_String]!
  name: String!
  nodeType: String!
  target: Target
}

type Entry_String_AnalysisResult {
  key: String
  value: AnalysisResult
}

type Entry_String_String {
  key: String
  value: String
}

type Evaluation {
  explanation: String
  solution: String
  suggestions: [Suggestion]
  summary: String
}

<<<<<<< HEAD
=======
type HeapDump {
  "Delete a heap dump"
  doDelete: HeapDump!
  downloadUrl: String
  heapDumpId: String
  jvmId: String
  lastModified: BigInteger!
  size: BigInteger!
}

>>>>>>> 26562764
type HeapDumpAggregateInfo {
  "The number of elements in this collection"
  count: BigInteger!
  "The sum of sizes of elements in this collection, or 0 if not applicable"
  size: BigInteger!
}

type HeapDumps {
  aggregate: HeapDumpAggregateInfo!
  data: [HeapDump]!
}

<<<<<<< HEAD
type ThreadDumps {
  aggregate: ThreadDumpAggregateInfo!
  data: [ThreadDump]!
}

=======
>>>>>>> 26562764
type MBeanMetrics {
  jvmId: String
  memory: MemoryMetrics
  os: OperatingSystemMetrics
  runtime: RuntimeMetrics
  thread: ThreadMetrics
}

type MemoryMetrics {
  freeHeapMemory: BigInteger!
  freeNonHeapMemory: BigInteger!
  heapMemoryUsage: MemoryUtilization
  heapMemoryUsagePercent: Float!
  nonHeapMemoryUsage: MemoryUtilization
  objectPendingFinalizationCount: BigInteger!
  verbose: Boolean!
}

type MemoryUtilization {
  committed: BigInteger!
  init: BigInteger!
  max: BigInteger!
  used: BigInteger!
}

type Metadata {
  labels(
    "Get entry/entries for a certain key/s"
    key: [String]
  ): [Entry_String_String]
}

"Mutation root"
type Mutation {
  "Archive an existing Flight Recording matching the given filter, on all Targets under the subtrees of the discovery nodes matching the given filter"
  archiveRecording(nodes: DiscoveryNodeFilterInput!, recordings: ActiveRecordingsFilterInput): [ArchivedRecording]
  "Start a new Flight Recording on all Targets under the subtrees of the discovery nodes matching the given filter"
  createRecording(nodes: DiscoveryNodeFilterInput!, recording: RecordingSettingsInput!): [ActiveRecording]
  "Create a Flight Recorder Snapshot on all Targets under the subtrees of the discovery nodes matching the given filter"
  createSnapshot(nodes: DiscoveryNodeFilterInput!): [ActiveRecording]
  "Delete an existing Flight Recording matching the given filter, on all Targets under the subtrees of the discovery nodes matching the given filter"
  deleteRecording(nodes: DiscoveryNodeFilterInput!, recordings: ActiveRecordingsFilterInput): [ActiveRecording]
  "Stop an existing Flight Recording matching the given filter, on all Targets under the subtrees of the discovery nodes matching the given filter"
  stopRecording(nodes: DiscoveryNodeFilterInput!, recordings: ActiveRecordingsFilterInput): [ActiveRecording]
}

type OperatingSystemMetrics {
  arch: String
  availableProcessors: Int!
  committedVirtualMemorySize: BigInteger!
  freePhysicalMemorySize: BigInteger!
  freeSwapSpaceSize: BigInteger!
  name: String
  processCpuLoad: Float!
  processCpuTime: BigInteger!
  systemCpuLoad: Float!
  systemLoadAverage: Float!
  totalPhysicalMemorySize: BigInteger!
  totalSwapSpaceSize: BigInteger!
  version: String
}

"Query root"
type Query {
  "List archived recordings"
  archivedRecordings(filter: ArchivedRecordingsFilterInput): ArchivedRecordings
  "Get all environment nodes in the discovery tree with optional filtering"
  environmentNodes(filter: DiscoveryNodeFilterInput): [DiscoveryNode]
  "List archived heap dumps"
  heapDumps(filter: HeapDumpsFilterInput): HeapDumps
  "Get the root target discovery node"
  rootNode: DiscoveryNode
  "Get the Target discovery nodes, i.e. the leaf nodes of the discovery tree"
  targetNodes(filter: DiscoveryNodeFilterInput): [DiscoveryNode]
  "List archived thread dumps"
  threadDumps(filter: ThreadDumpsFilterInput): ThreadDumps
}

type RecordingAggregateInfo {
  "The number of elements in this collection"
  count: BigInteger!
  "The sum of sizes of elements in this collection, or 0 if not applicable"
  size: BigInteger!
}

type Recordings {
  "List and optionally filter active recordings belonging to a Target"
  active(filter: ActiveRecordingsFilterInput): ActiveRecordings
  "List and optionally filter archived recordings belonging to a Target"
  archived(filter: ArchivedRecordingsFilterInput): ArchivedRecordings
}

type Report {
  aggregate: ReportAggregateInfo!
  data(
    "Get entry/entries for a certain key/s"
    key: [String]
  ): [Entry_String_AnalysisResult]!
  lastUpdated: BigInteger!
}

type ReportAggregateInfo {
  "The number of elements in this collection"
  count: BigInteger!
  "The maximum value in this collection"
  max: Float!
}

type RuntimeMetrics {
  bootClassPath: String
  bootClassPathSupported: Boolean!
  classPath: String
  inputArguments: [String]
  libraryPath: String
  managementSpecVersion: String
  name: String
  specName: String
  specVendor: String
  specVersion: String
  startTime: BigInteger!
  systemProperties(
    "Get entry/entries for a certain key/s"
    key: [String]
  ): [Entry_String_String]
  uptime: BigInteger!
  vmName: String
  vmVendor: String
  vmVersion: String
}

type Suggestion {
  name: String
  setting: String
  value: String
}

type Target {
  "Retrieve a list of active recordings currently available on the target"
  activeRecordings(filter: ActiveRecordingsFilterInput): ActiveRecordings
  agent: Boolean!
  alias: String!
  annotations: Annotations!
  "Retrieve a list of archived recordings belonging to the target"
  archivedRecordings(filter: ArchivedRecordingsFilterInput): ArchivedRecordings
  connectUrl: String!
  "Create a new Flight Recorder Snapshot on the specified Target"
  doSnapshot: ActiveRecording
  "Start a new Flight Recording on the specified Target"
  doStartRecording(recording: RecordingSettingsInput!): ActiveRecording
  "Retrieve a list of heap dumps belonging to the target"
  heapDumps(filter: HeapDumpsFilterInput): HeapDumps
  id: BigInteger
  jvmId: String
  labels(
    "Get entry/entries for a certain key/s"
    key: [String]
  ): [Entry_String_String]!
  "Get live MBean metrics snapshot from the specified Target"
  mbeanMetrics: MBeanMetrics
  "Get the active and archived recordings belonging to this target"
  recordings: Recordings
  """
  Retrieve an automated analysis report from the selected target(s). If there is no report currently
  available then this request will not cause a report to be generated, and instead it will return an empty
  result. Report generation may be an expensive operation, especially if many reports are to be generated at
  once, and should not be triggered by broad GraphQL selections.
  """
  report(filter: ReportFilterInput): Report
  "Retrieve a list of thread dumps belonging to the target"
  threadDumps(filter: ThreadDumpsFilterInput): ThreadDumps
}

type ThreadDump {
  "Delete a thread dump"
  doDelete: ThreadDump!
<<<<<<< HEAD
  "Update the metadata for a thread dump"
  doPutMetadata(metadataInput: MetadataLabelsInput): ThreadDump!
  downloadUrl: String
  jvmId: String
  lastModified: BigInteger!
  metadata: Metadata
=======
  downloadUrl: String
  jvmId: String
  lastModified: BigInteger!
>>>>>>> 26562764
  size: BigInteger!
  threadDumpId: String
}

type ThreadDumpAggregateInfo {
  "The number of elements in this collection"
  count: BigInteger!
  "The sum of sizes of elements in this collection, or 0 if not applicable"
  size: BigInteger!
}

type ThreadDumps {
  aggregate: ThreadDumpAggregateInfo!
<<<<<<< HEAD
  "List and optionally filter thread dumps belonging to a Target"
  archived(filter: ThreadDumpsFilterInput): ThreadDumps
=======
>>>>>>> 26562764
  data: [ThreadDump]!
}

type ThreadMetrics {
  allThreadIds: [BigInteger!]
  currentThreadCpuTime: BigInteger!
  currentThreadCpuTimeSupported: Boolean!
  currentThreadUserTime: BigInteger!
  daemonThreadCount: Int!
  objectMonitorUsageSupported: Boolean!
  peakThreadCount: Int!
  synchronizerUsageSupported: Boolean!
  threadContentionMonitoringEnabled: Boolean!
  threadContentionMonitoringSupported: Boolean!
  threadCount: Int!
  threadCpuTimeEnabled: Boolean!
  threadCpuTimeSupported: Boolean!
  totalStartedThreadCount: BigInteger!
}

"Running state of an active Flight Recording"
enum RecordingState {
  "CLOSED"
  CLOSED
  "DELAYED"
  DELAYED
  "NEW"
  NEW
  "RUNNING"
  RUNNING
  "STOPPED"
  STOPPED
}

input ActiveRecordingsFilterInput {
  continuous: Boolean
  durationMsGreaterThanEqual: BigInteger
  durationMsLessThanEqual: BigInteger
  labels: [String]
  name: String
  names: [String]
  startTimeMsAfterEqual: BigInteger
  startTimeMsBeforeEqual: BigInteger
  state: RecordingState
  toDisk: Boolean
}

input ArchivedRecordingsFilterInput {
  archivedTimeAfterEqual: BigInteger
  archivedTimeBeforeEqual: BigInteger
  labels: [String]
  name: String
  names: [String]
  sizeBytesGreaterThanEqual: BigInteger
  sizeBytesLessThanEqual: BigInteger
  sourceTarget: String
}

input DiscoveryNodeFilterInput {
  annotations: [String]
  id: BigInteger
  ids: [BigInteger]
  labels: [String]
  name: String
  names: [String]
  nodeTypes: [String]
  targetIds: [BigInteger]
}

input Entry_String_StringInput {
  key: String
  value: String
}

input HeapDumpsFilterInput {
  archivedTimeAfterEqual: BigInteger
  archivedTimeBeforeEqual: BigInteger
  name: String
  names: [String]
  sizeBytesGreaterThanEqual: BigInteger
  sizeBytesLessThanEqual: BigInteger
  sourceTarget: String
}

input MetadataLabelsInput {
  labels: [Entry_String_StringInput]
}

input RecordingMetadataInput {
  labels: [Entry_String_StringInput]
}

input RecordingSettingsInput {
  archiveOnStop: Boolean
  continuous: Boolean
  duration: BigInteger
  maxAge: BigInteger
  maxSize: BigInteger
  metadata: RecordingMetadataInput
  name: String!
  replace: String
  template: String!
  templateType: String!
  toDisk: Boolean
}

input ReportFilterInput {
  id: String
  ids: [String]
  notId: String
  notIds: [String]
  notTopic: String
  notTopics: [String]
  topic: String
  topics: [String]
}

input ThreadDumpsFilterInput {
  archivedTimeAfterEqual: BigInteger
  archivedTimeBeforeEqual: BigInteger
<<<<<<< HEAD
  labels: [String]
=======
>>>>>>> 26562764
  name: String
  names: [String]
  sizeBytesGreaterThanEqual: BigInteger
  sizeBytesLessThanEqual: BigInteger
  sourceTarget: String
}<|MERGE_RESOLUTION|>--- conflicted
+++ resolved
@@ -123,8 +123,6 @@
   summary: String
 }
 
-<<<<<<< HEAD
-=======
 type HeapDump {
   "Delete a heap dump"
   doDelete: HeapDump!
@@ -135,7 +133,6 @@
   size: BigInteger!
 }
 
->>>>>>> 26562764
 type HeapDumpAggregateInfo {
   "The number of elements in this collection"
   count: BigInteger!
@@ -148,14 +145,6 @@
   data: [HeapDump]!
 }
 
-<<<<<<< HEAD
-type ThreadDumps {
-  aggregate: ThreadDumpAggregateInfo!
-  data: [ThreadDump]!
-}
-
-=======
->>>>>>> 26562764
 type MBeanMetrics {
   jvmId: String
   memory: MemoryMetrics
@@ -331,18 +320,12 @@
 type ThreadDump {
   "Delete a thread dump"
   doDelete: ThreadDump!
-<<<<<<< HEAD
   "Update the metadata for a thread dump"
   doPutMetadata(metadataInput: MetadataLabelsInput): ThreadDump!
   downloadUrl: String
   jvmId: String
   lastModified: BigInteger!
   metadata: Metadata
-=======
-  downloadUrl: String
-  jvmId: String
-  lastModified: BigInteger!
->>>>>>> 26562764
   size: BigInteger!
   threadDumpId: String
 }
@@ -356,11 +339,6 @@
 
 type ThreadDumps {
   aggregate: ThreadDumpAggregateInfo!
-<<<<<<< HEAD
-  "List and optionally filter thread dumps belonging to a Target"
-  archived(filter: ThreadDumpsFilterInput): ThreadDumps
-=======
->>>>>>> 26562764
   data: [ThreadDump]!
 }
 
@@ -481,10 +459,7 @@
 input ThreadDumpsFilterInput {
   archivedTimeAfterEqual: BigInteger
   archivedTimeBeforeEqual: BigInteger
-<<<<<<< HEAD
   labels: [String]
-=======
->>>>>>> 26562764
   name: String
   names: [String]
   sizeBytesGreaterThanEqual: BigInteger
